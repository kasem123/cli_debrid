--- conflicted
+++ resolved
@@ -510,33 +510,6 @@
                         WHERE imdb_id = ? AND type = 'episode' AND season_number = ? AND episode_number = ? AND version = 'unknown'
                     ''', (item['imdb_id'], item['season_number'], item['episode_number']))
 
-<<<<<<< HEAD
-        # Perform batch updates
-        if updates:
-            conn.executemany('''
-                UPDATE media_items
-                SET state = ?, last_updated = ?
-                WHERE id = ?
-            ''', updates)
-
-        # Perform batch inserts and skip duplicates
-        try:
-            if inserts:
-                conn.executemany('''
-                    INSERT INTO media_items
-                    (imdb_id, tmdb_id, title, year, release_date, state, type, last_updated, metadata_updated, version)
-                    VALUES (?,?,?,?,?,?,?,?,?,?)
-                ''', [insert for insert in inserts if len(insert) == 10])  # Movies
-
-                conn.executemany('''
-                    INSERT INTO media_items
-                    (imdb_id, tmdb_id, title, year, release_date, state, type, season_number, episode_number, episode_title, last_updated, metadata_updated, version)
-                    VALUES (?,?,?,?,?,?,?,?,?,?,?,?,?)
-                ''', [insert for insert in inserts if len(insert) == 13])  # Episodes
-        except sqlite3.IntegrityError as e:
-            logging.warning(f"Skipping duplicate item: {e}")
-            # Continue processing even if some duplicates were found
-=======
                 existing_item = cursor.fetchone()
 
                 if existing_item:
@@ -576,7 +549,6 @@
                 
                 new_item_id = cursor.lastrowid
                 processed_items.add(new_item_id)
->>>>>>> 7469bc13
 
         # Handle items not in the batch if not recent
         if not recent:
