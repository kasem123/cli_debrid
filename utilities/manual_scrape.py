--- conflicted
+++ resolved
@@ -174,17 +174,12 @@
         # Fetch additional metadata using the metadata module
         metadata = get_metadata(tmdb_id=tmdb_id, item_media_type=media_type)
 
-<<<<<<< HEAD
-        # Combine Trakt data with additional metadata
-        combined_data = {**trakt_data, **metadata}
-=======
         # Combine Trakt data with additional metadata and ensure media type is preserved
         combined_data = {
             **trakt_data,
             **metadata,
             'mediaType': media_type  # Explicitly preserve the media type
         }
->>>>>>> fad53721
 
         return combined_data
     except api.exceptions.RequestException as e:
