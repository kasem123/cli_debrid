<<<<<<< HEAD
<h3>Scrapers Settings</h3>
<div class="settings-expand-collapse-buttons">
    <button type="button" class="settings-expand-all">Expand All</button>
    <button type="button" class="settings-collapse-all">Collapse All</button>
</div>

<button id="add-scraper-btn" class="add-scraper-link">Add New Scraper</button>

<script>
    function initializeScrapersFunctionality() {
        initializeAddScraperButton();
        initializeDeleteButtons();
    }

    function initializeAddScraperButton() {
        const addButton = document.querySelector('#add-scraper-btn');
        if (addButton) {
            addButton.addEventListener('click', function(event) {
                event.preventDefault();
                showAddScraperPopup();
            });
        } else {
            console.error('Add scraper button not found');
        }
    }

    function showAddScraperPopup() {
        window.showPopup({
            type: POPUP_TYPES.PROMPT,
            title: 'Add New Scraper',
            message: 'Select the type of scraper you want to add:',
            dropdownOptions: [
                { value: 'Zilean', text: 'Zilean' },
                { value: 'Comet', text: 'Comet' },
                { value: 'Jackett', text: 'Jackett' },
                { value: 'Torrentio', text: 'Torrentio' },
                { value: 'Nyaa', text: 'Nyaa' }
            ],
            confirmText: 'Add',
            cancelText: 'Cancel',
            onConfirm: (selectedType) => {
                if (selectedType) {
                    addScraper(selectedType);
                } else {
                    console.error('No scraper type selected');
                }
            }
        });
    }

    function addScraper(scraperType) {
        console.log('Adding scraper of type:', scraperType);
        window.showPopup({
            type: POPUP_TYPES.CONFIRM,
            title: 'Add Scraper',
            message: `Are you sure you want to add a scraper of type: ${scraperType}?`,
            confirmText: 'Add',
            cancelText: 'Cancel',
            onConfirm: () => {
                fetch('/settings/scrapers/add', {
                    method: 'POST',
                    headers: {
                        'Content-Type': 'application/json',
                    },
                    body: JSON.stringify({ type: scraperType })
                })
                .then(response => response.json())
                .then(data => {
                    if (data.success) {
                        if (typeof window.reloadTabContent === 'function') {
                            window.reloadTabContent('scrapers', () => {
                                window.initializeExpandCollapse(); // Reinitialize expand/collapse
                                initializeScrapersFunctionality(); // Reinitialize scraper functionality
                                window.showPopup({
                                    type: POPUP_TYPES.SUCCESS,
                                    message: 'Scraper added and tab content reloaded successfully',
                                });
                            });
                        } else {
                            console.error('reloadTabContent is not a function');
                            window.showPopup({
                                type: POPUP_TYPES.ERROR,
                                message: 'Scraper added, but failed to reload tab content',
                            });
                        }
                    } else {
                        throw new Error(data.error || 'Unknown error');
                    }
                })
                .catch(error => {
                    console.error('Error adding scraper:', error);
                    window.showPopup({
                        type: POPUP_TYPES.ERROR,
                        message: 'Error adding scraper: ' + error.message
                    });
                });
            },
            onCancel: () => {
            }
        });
    }

    function deleteScraper(scraperId) {
        window.showPopup({
            type: POPUP_TYPES.CONFIRM,
            title: 'Delete Scraper',
            message: 'Are you sure you want to delete this scraper?',
            confirmText: 'Delete',
            cancelText: 'Cancel',
            onConfirm: () => {
                fetch('/settings/scrapers/delete', {
                    method: 'POST',
                    headers: {
                        'Content-Type': 'application/json',
                    },
                    body: JSON.stringify({ scraper_id: scraperId })
                })
                .then(response => response.json())
                .then(data => {
                    if (data.success) {
                        if (typeof window.reloadTabContent === 'function') {
                            window.reloadTabContent('scrapers', () => {
                                window.initializeExpandCollapse(); // Reinitialize expand/collapse
                                initializeScrapersFunctionality(); // Reinitialize scraper functionality
                                window.showPopup({
                                    type: POPUP_TYPES.SUCCESS,
                                    message: 'Scraper deleted and tab content reloaded successfully',
                                });
                            });
                        } else {
                            console.error('reloadTabContent is not a function');
                            window.showPopup({
                                type: POPUP_TYPES.ERROR,
                                message: 'Scraper deleted, but failed to reload tab content',
                            });
                        }
                    } else {
                        throw new Error(data.error || 'Unknown error');
                    }
                })
                .catch(error => {
                    console.error('Error deleting scraper:', error);
                    window.showPopup({
                        type: POPUP_TYPES.ERROR,
                        message: 'Error deleting scraper: ' + error.message
                    });
                });
            }
        });
    }

    function initializeDeleteButtons() {
        const deleteButtons = document.querySelectorAll('.delete-scraper-btn');
        deleteButtons.forEach(button => {
            button.addEventListener('click', function() {
                const scraperId = this.getAttribute('data-scraper-id');
                deleteScraper(scraperId);
            });
        });
    }

    document.addEventListener('dashboardInitialized', function() {
        initializeScrapersFunctionality();
    });
</script>

{% for scraper_id, config in settings.Scrapers.items() %}
<div class="settings-section">
    <div class="settings-section-header">
        <span class="settings-toggle-icon">+</span>
        <h4>{{ scraper_id }}</h4>
        <button type="button" class="delete-scraper-btn" data-scraper-id="{{ scraper_id }}">Delete Scraper</button>
    </div>
    <div class="settings-section-content">
        <div class="settings-form-group">
            <label for="{{ scraper_id }}-type" class="settings-title">Type:</label>
            <input type="text" id="{{ scraper_id }}-type" name="Scrapers.{{ scraper_id }}.type" value="{{ config.type }}" class="settings-input" readonly>
        </div>
        <div class="settings-form-group">
            <label for="{{ scraper_id }}-enabled" class="settings-title">Enabled:</label>
            <input type="checkbox" id="{{ scraper_id }}-enabled" name="Scrapers.{{ scraper_id }}.enabled" {% if config.enabled %}checked{% endif %}>
        </div>
        {% if config.type in ['Zilean', 'Comet', 'Jackett'] %}
        <div class="settings-form-group">
            <label for="{{ scraper_id }}-url" class="settings-title">URL:</label>
            <input type="text" id="{{ scraper_id }}-url" name="Scrapers.{{ scraper_id }}.url" value="{{ config.url }}" class="settings-input">
        </div>
        {% if config.type == 'Jackett' %}
        <div class="settings-form-group">
            <label for="{{ scraper_id }}-api" class="settings-title">API Key:</label>
            <input type="text" id="{{ scraper_id }}-api" name="Scrapers.{{ scraper_id }}.api" value="{{ config.api }}" class="settings-input">
        </div>
        <div class="settings-form-group">
            <label for="{{ scraper_id }}-enabled-indexers" class="settings-title">Enabled Indexers:</label>
            <input type="text" id="{{ scraper_id }}-enabled-indexers" name="Scrapers.{{ scraper_id }}.enabled_indexers" value="{{ config.enabled_indexers }}" class="settings-input">
        </div>
        {% endif %}
        {% elif config.type == 'Torrentio' %}
        <div class="settings-form-group">
            <label for="{{ scraper_id }}-opts" class="settings-title">Options:</label>
            <input type="text" id="{{ scraper_id }}-opts" name="Scrapers.{{ scraper_id }}.opts" value="{{ config.opts }}" class="settings-input">
        </div>
        {% endif %}
    </div>
</div>
{% endfor %}
=======
<h3>Scrapers Settings</h3>
<div class="settings-expand-collapse-buttons">
    <button type="button" class="settings-expand-all">Expand All</button>
    <button type="button" class="settings-collapse-all">Collapse All</button>
</div>

<button id="add-scraper-btn" class="add-scraper-link">Add New Scraper</button>

<script>
    function initializeScrapersFunctionality() {
        initializeAddScraperButton();
        initializeDeleteButtons();
    }

    function initializeAddScraperButton() {
        const addButton = document.querySelector('#add-scraper-btn');
        if (addButton) {
            addButton.addEventListener('click', function(event) {
                event.preventDefault();
                showAddScraperPopup();
            });
        } else {
            console.error('Add scraper button not found');
        }
    }

    function showAddScraperPopup() {
        window.showPopup({
            type: POPUP_TYPES.PROMPT,
            title: 'Add New Scraper',
            message: 'Select the type of scraper you want to add:',
            dropdownOptions: [
                { value: 'Zilean', text: 'Zilean' },
                { value: 'Comet', text: 'Comet' },
                { value: 'Jackett', text: 'Jackett' },
                { value: 'Torrentio', text: 'Torrentio' },
                { value: 'Nyaa', text: 'Nyaa' }
            ],
            confirmText: 'Add',
            cancelText: 'Cancel',
            onConfirm: (selectedType) => {
                if (selectedType) {
                    addScraper(selectedType);
                } else {
                    console.error('No scraper type selected');
                }
            }
        });
    }

    function addScraper(scraperType) {
        console.log('Adding scraper of type:', scraperType);
        window.showPopup({
            type: POPUP_TYPES.CONFIRM,
            title: 'Add Scraper',
            message: `Are you sure you want to add a scraper of type: ${scraperType}?`,
            confirmText: 'Add',
            cancelText: 'Cancel',
            onConfirm: () => {
                fetch('/settings/scrapers/add', {
                    method: 'POST',
                    headers: {
                        'Content-Type': 'application/json',
                    },
                    body: JSON.stringify({ type: scraperType })
                })
                .then(response => response.json())
                .then(data => {
                    if (data.success) {
                        if (typeof window.reloadTabContent === 'function') {
                            window.reloadTabContent('scrapers', () => {
                                window.initializeExpandCollapse(); // Reinitialize expand/collapse
                                initializeScrapersFunctionality(); // Reinitialize scraper functionality
                                window.showPopup({
                                    type: POPUP_TYPES.SUCCESS,
                                    message: 'Scraper added and tab content reloaded successfully',
                                });
                            });
                        } else {
                            console.error('reloadTabContent is not a function');
                            window.showPopup({
                                type: POPUP_TYPES.ERROR,
                                message: 'Scraper added, but failed to reload tab content',
                            });
                        }
                    } else {
                        throw new Error(data.error || 'Unknown error');
                    }
                })
                .catch(error => {
                    console.error('Error adding scraper:', error);
                    window.showPopup({
                        type: POPUP_TYPES.ERROR,
                        message: 'Error adding scraper: ' + error.message
                    });
                });
            },
            onCancel: () => {
            }
        });
    }

    function deleteScraper(scraperId) {
        window.showPopup({
            type: POPUP_TYPES.CONFIRM,
            title: 'Delete Scraper',
            message: 'Are you sure you want to delete this scraper?',
            confirmText: 'Delete',
            cancelText: 'Cancel',
            onConfirm: () => {
                fetch('/settings/scrapers/delete', {
                    method: 'POST',
                    headers: {
                        'Content-Type': 'application/json',
                    },
                    body: JSON.stringify({ scraper_id: scraperId })
                })
                .then(response => response.json())
                .then(data => {
                    if (data.success) {
                        if (typeof window.reloadTabContent === 'function') {
                            window.reloadTabContent('scrapers', () => {
                                window.initializeExpandCollapse(); // Reinitialize expand/collapse
                                initializeScrapersFunctionality(); // Reinitialize scraper functionality
                                window.showPopup({
                                    type: POPUP_TYPES.SUCCESS,
                                    message: 'Scraper deleted and tab content reloaded successfully',
                                });
                            });
                        } else {
                            console.error('reloadTabContent is not a function');
                            window.showPopup({
                                type: POPUP_TYPES.ERROR,
                                message: 'Scraper deleted, but failed to reload tab content',
                            });
                        }
                    } else {
                        throw new Error(data.error || 'Unknown error');
                    }
                })
                .catch(error => {
                    console.error('Error deleting scraper:', error);
                    window.showPopup({
                        type: POPUP_TYPES.ERROR,
                        message: 'Error deleting scraper: ' + error.message
                    });
                });
            }
        });
    }

    function initializeDeleteButtons() {
        const deleteButtons = document.querySelectorAll('.delete-scraper-btn');
        deleteButtons.forEach(button => {
            button.addEventListener('click', function() {
                const scraperId = this.getAttribute('data-scraper-id');
                deleteScraper(scraperId);
            });
        });
    }

    document.addEventListener('dashboardInitialized', function() {
        initializeScrapersFunctionality();
    });
</script>

{% for scraper_id, config in settings.Scrapers.items() %}
<div class="settings-section">
    <div class="settings-section-header">
        <span class="settings-toggle-icon">+</span>
        <h4>{{ scraper_id }}</h4>
        <button type="button" class="delete-scraper-btn" data-scraper-id="{{ scraper_id }}">Delete Scraper</button>
    </div>
    <div class="settings-section-content">
        <div class="settings-form-group">
            <label for="{{ scraper_id }}-type" class="settings-title">Type:</label>
            <input type="text" id="{{ scraper_id }}-type" name="Scrapers.{{ scraper_id }}.type" value="{{ config.type }}" class="settings-input" readonly data-section="Scrapers" data-key="{{ scraper_id }}.type">
        </div>
        <div class="settings-form-group">
            <label for="{{ scraper_id }}-enabled" class="settings-title">Enabled:</label>
            <input type="checkbox" id="{{ scraper_id }}-enabled" name="Scrapers.{{ scraper_id }}.enabled" {% if config.enabled %}checked{% endif %} data-section="Scrapers" data-key="{{ scraper_id }}.enabled">
        </div>
        {% if config.type in ['Zilean', 'Comet', 'Jackett'] %}
        <div class="settings-form-group">
            <label for="{{ scraper_id }}-url" class="settings-title">URL:</label>
            <input type="text" id="{{ scraper_id }}-url" name="Scrapers.{{ scraper_id }}.url" value="{{ config.url }}" class="settings-input" data-section="Scrapers" data-key="{{ scraper_id }}.url">
        </div>
        {% if config.type == 'Jackett' %}
        <div class="settings-form-group">
            <label for="{{ scraper_id }}-api" class="settings-title">API Key:</label>
            <input type="text" id="{{ scraper_id }}-api" name="Scrapers.{{ scraper_id }}.api" value="{{ config.api }}" class="settings-input" data-section="Scrapers" data-key="{{ scraper_id }}.api">
        </div>
        <div class="settings-form-group">
            <label for="{{ scraper_id }}-enabled-indexers" class="settings-title">Enabled Indexers:</label>
            <input type="text" id="{{ scraper_id }}-enabled-indexers" name="Scrapers.{{ scraper_id }}.enabled_indexers" value="{{ config.enabled_indexers }}" class="settings-input" data-section="Scrapers" data-key="{{ scraper_id }}.enabled_indexers">
        </div>
        {% endif %}
        {% elif config.type == 'Torrentio' %}
        <div class="settings-form-group">
            <label for="{{ scraper_id }}-opts" class="settings-title">Options:</label>
            <input type="text" id="{{ scraper_id }}-opts" name="Scrapers.{{ scraper_id }}.opts" value="{{ config.opts }}" class="settings-input" data-section="Scrapers" data-key="{{ scraper_id }}.opts">
        </div>
        {% endif %}
    </div>
</div>
{% endfor %}
>>>>>>> fad53721
<|MERGE_RESOLUTION|>--- conflicted
+++ resolved
@@ -1,4 +1,3 @@
-<<<<<<< HEAD
 <h3>Scrapers Settings</h3>
 <div class="settings-expand-collapse-buttons">
     <button type="button" class="settings-expand-all">Expand All</button>
@@ -175,241 +174,33 @@
     <div class="settings-section-content">
         <div class="settings-form-group">
             <label for="{{ scraper_id }}-type" class="settings-title">Type:</label>
-            <input type="text" id="{{ scraper_id }}-type" name="Scrapers.{{ scraper_id }}.type" value="{{ config.type }}" class="settings-input" readonly>
+            <input type="text" id="{{ scraper_id }}-type" name="Scrapers.{{ scraper_id }}.type" value="{{ config.type }}" class="settings-input" readonly data-section="Scrapers" data-key="{{ scraper_id }}.type">
         </div>
         <div class="settings-form-group">
             <label for="{{ scraper_id }}-enabled" class="settings-title">Enabled:</label>
-            <input type="checkbox" id="{{ scraper_id }}-enabled" name="Scrapers.{{ scraper_id }}.enabled" {% if config.enabled %}checked{% endif %}>
+            <input type="checkbox" id="{{ scraper_id }}-enabled" name="Scrapers.{{ scraper_id }}.enabled" {% if config.enabled %}checked{% endif %} data-section="Scrapers" data-key="{{ scraper_id }}.enabled">
         </div>
         {% if config.type in ['Zilean', 'Comet', 'Jackett'] %}
         <div class="settings-form-group">
             <label for="{{ scraper_id }}-url" class="settings-title">URL:</label>
-            <input type="text" id="{{ scraper_id }}-url" name="Scrapers.{{ scraper_id }}.url" value="{{ config.url }}" class="settings-input">
+            <input type="text" id="{{ scraper_id }}-url" name="Scrapers.{{ scraper_id }}.url" value="{{ config.url }}" class="settings-input" data-section="Scrapers" data-key="{{ scraper_id }}.url">
         </div>
         {% if config.type == 'Jackett' %}
         <div class="settings-form-group">
             <label for="{{ scraper_id }}-api" class="settings-title">API Key:</label>
-            <input type="text" id="{{ scraper_id }}-api" name="Scrapers.{{ scraper_id }}.api" value="{{ config.api }}" class="settings-input">
+            <input type="text" id="{{ scraper_id }}-api" name="Scrapers.{{ scraper_id }}.api" value="{{ config.api }}" class="settings-input" data-section="Scrapers" data-key="{{ scraper_id }}.api">
         </div>
         <div class="settings-form-group">
             <label for="{{ scraper_id }}-enabled-indexers" class="settings-title">Enabled Indexers:</label>
-            <input type="text" id="{{ scraper_id }}-enabled-indexers" name="Scrapers.{{ scraper_id }}.enabled_indexers" value="{{ config.enabled_indexers }}" class="settings-input">
+            <input type="text" id="{{ scraper_id }}-enabled-indexers" name="Scrapers.{{ scraper_id }}.enabled_indexers" value="{{ config.enabled_indexers }}" class="settings-input" data-section="Scrapers" data-key="{{ scraper_id }}.enabled_indexers">
         </div>
         {% endif %}
         {% elif config.type == 'Torrentio' %}
         <div class="settings-form-group">
             <label for="{{ scraper_id }}-opts" class="settings-title">Options:</label>
-            <input type="text" id="{{ scraper_id }}-opts" name="Scrapers.{{ scraper_id }}.opts" value="{{ config.opts }}" class="settings-input">
+            <input type="text" id="{{ scraper_id }}-opts" name="Scrapers.{{ scraper_id }}.opts" value="{{ config.opts }}" class="settings-input" data-section="Scrapers" data-key="{{ scraper_id }}.opts">
         </div>
         {% endif %}
     </div>
 </div>
-{% endfor %}
-=======
-<h3>Scrapers Settings</h3>
-<div class="settings-expand-collapse-buttons">
-    <button type="button" class="settings-expand-all">Expand All</button>
-    <button type="button" class="settings-collapse-all">Collapse All</button>
-</div>
-
-<button id="add-scraper-btn" class="add-scraper-link">Add New Scraper</button>
-
-<script>
-    function initializeScrapersFunctionality() {
-        initializeAddScraperButton();
-        initializeDeleteButtons();
-    }
-
-    function initializeAddScraperButton() {
-        const addButton = document.querySelector('#add-scraper-btn');
-        if (addButton) {
-            addButton.addEventListener('click', function(event) {
-                event.preventDefault();
-                showAddScraperPopup();
-            });
-        } else {
-            console.error('Add scraper button not found');
-        }
-    }
-
-    function showAddScraperPopup() {
-        window.showPopup({
-            type: POPUP_TYPES.PROMPT,
-            title: 'Add New Scraper',
-            message: 'Select the type of scraper you want to add:',
-            dropdownOptions: [
-                { value: 'Zilean', text: 'Zilean' },
-                { value: 'Comet', text: 'Comet' },
-                { value: 'Jackett', text: 'Jackett' },
-                { value: 'Torrentio', text: 'Torrentio' },
-                { value: 'Nyaa', text: 'Nyaa' }
-            ],
-            confirmText: 'Add',
-            cancelText: 'Cancel',
-            onConfirm: (selectedType) => {
-                if (selectedType) {
-                    addScraper(selectedType);
-                } else {
-                    console.error('No scraper type selected');
-                }
-            }
-        });
-    }
-
-    function addScraper(scraperType) {
-        console.log('Adding scraper of type:', scraperType);
-        window.showPopup({
-            type: POPUP_TYPES.CONFIRM,
-            title: 'Add Scraper',
-            message: `Are you sure you want to add a scraper of type: ${scraperType}?`,
-            confirmText: 'Add',
-            cancelText: 'Cancel',
-            onConfirm: () => {
-                fetch('/settings/scrapers/add', {
-                    method: 'POST',
-                    headers: {
-                        'Content-Type': 'application/json',
-                    },
-                    body: JSON.stringify({ type: scraperType })
-                })
-                .then(response => response.json())
-                .then(data => {
-                    if (data.success) {
-                        if (typeof window.reloadTabContent === 'function') {
-                            window.reloadTabContent('scrapers', () => {
-                                window.initializeExpandCollapse(); // Reinitialize expand/collapse
-                                initializeScrapersFunctionality(); // Reinitialize scraper functionality
-                                window.showPopup({
-                                    type: POPUP_TYPES.SUCCESS,
-                                    message: 'Scraper added and tab content reloaded successfully',
-                                });
-                            });
-                        } else {
-                            console.error('reloadTabContent is not a function');
-                            window.showPopup({
-                                type: POPUP_TYPES.ERROR,
-                                message: 'Scraper added, but failed to reload tab content',
-                            });
-                        }
-                    } else {
-                        throw new Error(data.error || 'Unknown error');
-                    }
-                })
-                .catch(error => {
-                    console.error('Error adding scraper:', error);
-                    window.showPopup({
-                        type: POPUP_TYPES.ERROR,
-                        message: 'Error adding scraper: ' + error.message
-                    });
-                });
-            },
-            onCancel: () => {
-            }
-        });
-    }
-
-    function deleteScraper(scraperId) {
-        window.showPopup({
-            type: POPUP_TYPES.CONFIRM,
-            title: 'Delete Scraper',
-            message: 'Are you sure you want to delete this scraper?',
-            confirmText: 'Delete',
-            cancelText: 'Cancel',
-            onConfirm: () => {
-                fetch('/settings/scrapers/delete', {
-                    method: 'POST',
-                    headers: {
-                        'Content-Type': 'application/json',
-                    },
-                    body: JSON.stringify({ scraper_id: scraperId })
-                })
-                .then(response => response.json())
-                .then(data => {
-                    if (data.success) {
-                        if (typeof window.reloadTabContent === 'function') {
-                            window.reloadTabContent('scrapers', () => {
-                                window.initializeExpandCollapse(); // Reinitialize expand/collapse
-                                initializeScrapersFunctionality(); // Reinitialize scraper functionality
-                                window.showPopup({
-                                    type: POPUP_TYPES.SUCCESS,
-                                    message: 'Scraper deleted and tab content reloaded successfully',
-                                });
-                            });
-                        } else {
-                            console.error('reloadTabContent is not a function');
-                            window.showPopup({
-                                type: POPUP_TYPES.ERROR,
-                                message: 'Scraper deleted, but failed to reload tab content',
-                            });
-                        }
-                    } else {
-                        throw new Error(data.error || 'Unknown error');
-                    }
-                })
-                .catch(error => {
-                    console.error('Error deleting scraper:', error);
-                    window.showPopup({
-                        type: POPUP_TYPES.ERROR,
-                        message: 'Error deleting scraper: ' + error.message
-                    });
-                });
-            }
-        });
-    }
-
-    function initializeDeleteButtons() {
-        const deleteButtons = document.querySelectorAll('.delete-scraper-btn');
-        deleteButtons.forEach(button => {
-            button.addEventListener('click', function() {
-                const scraperId = this.getAttribute('data-scraper-id');
-                deleteScraper(scraperId);
-            });
-        });
-    }
-
-    document.addEventListener('dashboardInitialized', function() {
-        initializeScrapersFunctionality();
-    });
-</script>
-
-{% for scraper_id, config in settings.Scrapers.items() %}
-<div class="settings-section">
-    <div class="settings-section-header">
-        <span class="settings-toggle-icon">+</span>
-        <h4>{{ scraper_id }}</h4>
-        <button type="button" class="delete-scraper-btn" data-scraper-id="{{ scraper_id }}">Delete Scraper</button>
-    </div>
-    <div class="settings-section-content">
-        <div class="settings-form-group">
-            <label for="{{ scraper_id }}-type" class="settings-title">Type:</label>
-            <input type="text" id="{{ scraper_id }}-type" name="Scrapers.{{ scraper_id }}.type" value="{{ config.type }}" class="settings-input" readonly data-section="Scrapers" data-key="{{ scraper_id }}.type">
-        </div>
-        <div class="settings-form-group">
-            <label for="{{ scraper_id }}-enabled" class="settings-title">Enabled:</label>
-            <input type="checkbox" id="{{ scraper_id }}-enabled" name="Scrapers.{{ scraper_id }}.enabled" {% if config.enabled %}checked{% endif %} data-section="Scrapers" data-key="{{ scraper_id }}.enabled">
-        </div>
-        {% if config.type in ['Zilean', 'Comet', 'Jackett'] %}
-        <div class="settings-form-group">
-            <label for="{{ scraper_id }}-url" class="settings-title">URL:</label>
-            <input type="text" id="{{ scraper_id }}-url" name="Scrapers.{{ scraper_id }}.url" value="{{ config.url }}" class="settings-input" data-section="Scrapers" data-key="{{ scraper_id }}.url">
-        </div>
-        {% if config.type == 'Jackett' %}
-        <div class="settings-form-group">
-            <label for="{{ scraper_id }}-api" class="settings-title">API Key:</label>
-            <input type="text" id="{{ scraper_id }}-api" name="Scrapers.{{ scraper_id }}.api" value="{{ config.api }}" class="settings-input" data-section="Scrapers" data-key="{{ scraper_id }}.api">
-        </div>
-        <div class="settings-form-group">
-            <label for="{{ scraper_id }}-enabled-indexers" class="settings-title">Enabled Indexers:</label>
-            <input type="text" id="{{ scraper_id }}-enabled-indexers" name="Scrapers.{{ scraper_id }}.enabled_indexers" value="{{ config.enabled_indexers }}" class="settings-input" data-section="Scrapers" data-key="{{ scraper_id }}.enabled_indexers">
-        </div>
-        {% endif %}
-        {% elif config.type == 'Torrentio' %}
-        <div class="settings-form-group">
-            <label for="{{ scraper_id }}-opts" class="settings-title">Options:</label>
-            <input type="text" id="{{ scraper_id }}-opts" name="Scrapers.{{ scraper_id }}.opts" value="{{ config.opts }}" class="settings-input" data-section="Scrapers" data-key="{{ scraper_id }}.opts">
-        </div>
-        {% endif %}
-    </div>
-</div>
-{% endfor %}
->>>>>>> fad53721
+{% endfor %}