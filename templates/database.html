{% extends "base.html" %}
{% block title %}Database{% endblock %}
{% block content %}
<link rel="stylesheet" href="{{ url_for('static', filename='css/database.css') }}">
<div class="container">
    <h2>Database Content</h2>
<<<<<<< HEAD
=======
    <div id="bulk-actions" class="bulk-actions">
        <div class="select-all-container">
            <button id="select-all" class="select-all-btn">Select All</button>
            <button id="bulk-delete" class="bulk-action-btn" disabled>Delete Selected</button>
            <select id="bulk-move-queue" class="bulk-action-select" disabled>
                <option value="">Move Selected to Queue...</option>
                <option value="Adding">Adding</option>
                <option value="Blacklisted">Blacklisted</option>
                <option value="Checking">Checking</option>
                <option value="Scraping">Scraping</option>
                <option value="Sleeping">Sleeping</option>
                <option value="Unreleased">Unreleased</option>
                <option value="Wanted">Wanted</option>
                <option value="Pending Uncached">Pending Uncached</option>
                <option value="Upgrading">Upgrading</option>
            </select>
        </div>
    </div>
>>>>>>> fad53721
    <div id="column-selector-wrapper">
        <button id="toggle-column-selector" class="toggle-button">Select Columns to Display</button>
        <div id="column-selector" class="hidden">
            <div class="column-selector-container">
                <div class="column-list">
                    <h4>Available Columns</h4>
                    <select id="available-columns" multiple>
                        {% for column in all_columns %}
                            {% if column not in selected_columns %}
                                <option value="{{ column }}">{{ column }}</option>
                            {% endif %}
                        {% endfor %}
                    </select>
                </div>
                <div class="column-buttons">
                    <button id="add-column">&gt;</button>
                    <button id="remove-column">&lt;</button>
                </div>
                <div class="column-list">
                    <h4>Selected Columns</h4>
                    <select id="selected-columns" multiple>
                        {% for column in selected_columns %}
                            <option value="{{ column }}">{{ column }}</option>
                        {% endfor %}
                    </select>
                </div>
            </div>
            <button id="update-columns">Update View</button>
        </div>
    </div>
    <div id="filter-sort">
        <h3>Filter and Sort:</h3>
        <form id="filter-form" class="mb-3">
            <div>
                <label for="filter-column">Filter Column:</label>
                <select id="filter-column" name="filter_column">
                    <option value="">None</option>
                    {% for column in selected_columns %}
<<<<<<< HEAD
                    <option value="{{ column }}" {% if column == filter_column %}selected{% endif %}>{{ column }}</option>
=======
                    <option value="{{ column }}" {% if column == filter_column or (not filter_column and column == 'title') %}selected{% endif %}>{{ column }}</option>
>>>>>>> fad53721
                    {% endfor %}
                </select>
                <label for="filter-value">Filter Value:</label>
                <input type="text" id="filter-value" name="filter_value" value="{{ filter_value }}">
                <label for="sort-column">Sort Column:</label>
                <select id="sort-column" name="sort_column">
                    <option value="">None</option>
                    {% for column in selected_columns %}
                    <option value="{{ column }}" {% if column == sort_column %}selected{% endif %}>{{ column }}</option>
                    {% endfor %}
                </select>
                <label for="sort-order">Sort Order:</label>
                <select id="sort-order" name="sort_order">
                    <option value="asc" {% if sort_order == 'asc' %}selected{% endif %}>Ascending</option>
                    <option value="desc" {% if sort_order == 'desc' %}selected{% endif %}>Descending</option>
                </select>
            </div>
            <div class="filter-buttons">
                <button type="submit">Apply</button>
                <button id="clear-filter-sort">Clear Filter & Sort</button>
            </div>
        </form>

    </div>
    <div class="content-type-filter">
        <a href="#" data-content-type="movie" class="content-type-link {% if content_type == 'movie' %}active{% endif %}">Movies</a>
        <a href="#" data-content-type="episode" class="content-type-link {% if content_type == 'episode' %}active{% endif %}">Episodes</a>
    </div>
    <div class="pagination">
        {% if alphabet %}
            <a href="#" data-letter="#" class="pagination-link {% if current_letter == '#' %}active{% endif %}">#</a>
            {% for letter in alphabet %}
            <a href="#" data-letter="{{ letter }}" class="pagination-link {% if letter == current_letter %}active{% endif %}">{{ letter }}</a>
            {% endfor %}
        {% else %}
            <p>No pagination data available</p>
        {% endif %}
    </div>
</div>
<div class="table-container">
    {% if items %}
        <table>
            <thead>
                <tr>
<<<<<<< HEAD
=======
                    <th>Select</th>
>>>>>>> fad53721
                    <th>Delete</th>
                    <th>Rescrape</th>
                    {% for column in selected_columns %}
                        <th>{{ column }}</th>
                    {% endfor %}
                </tr>
            </thead>
            <tbody>
                {% for item in items %}
                    <tr>
                        <td>
<<<<<<< HEAD
=======
                            <input type="checkbox" class="item-select" data-item-id="{{ item['id'] }}">
                        </td>
                        <td>
>>>>>>> fad53721
                            <button class="delete-item" data-item-id="{{ item['id'] }}">X</button>
                        </td>
                        <td>
                            <button class="rescrape-item" data-item-id="{{ item['id'] }}">↻</button>
                        </td>
                        {% for column in selected_columns %}
                            <td class="truncate" data-full-content="{{ item[column] }}">{{ item[column] }}</td>
                        {% endfor %}
                    </tr>
                {% endfor %}
            </tbody>
        </table>
    {% else %}
        <p>No items found in the database.</p>
    {% endif %}
</div>

<script src="{{ url_for('static', filename='js/loading.js') }}"></script>
<script type="module">
<<<<<<< HEAD

import { initializeTooltips, setUpdatingContent, initializeDatabaseTooltips } from '/static/js/tooltips.js';


document.addEventListener('DOMContentLoaded', function() {
=======
import { showPopup, POPUP_TYPES } from '/static/js/notifications.js';
import { initializeDatabaseTooltips } from '/static/js/tooltips.js';

document.addEventListener('DOMContentLoaded', function() {
    // Add tap handlers for mobile devices
    function isMobileDevice() {
        const hasTouchScreen = (
            'ontouchstart' in window ||
            navigator.maxTouchPoints > 0 ||
            navigator.msMaxTouchPoints > 0
        );
        const isMobileViewport = window.innerWidth <= 768;
        return hasTouchScreen && isMobileViewport;
    }

    function copyToClipboard(text) {
        const textarea = document.createElement('textarea');
        textarea.value = text;
        document.body.appendChild(textarea);
        textarea.select();
        try {
            document.execCommand('copy');
            showPopup({
                type: POPUP_TYPES.SUCCESS,
                message: 'Content copied to clipboard!',
                title: 'Success',
                autoClose: 2000
            });
        } catch (err) {
            showPopup({
                type: POPUP_TYPES.ERROR,
                message: 'Failed to copy content',
                title: 'Error'
            });
        }
        document.body.removeChild(textarea);
    }

    // Only add mobile functionality if on a mobile device
    if (isMobileDevice()) {
        // Add pointer cursor to all truncated cells
        document.querySelectorAll('.truncate').forEach(cell => {
            cell.style.cursor = 'pointer';
        });

        // Use event delegation for cell clicks
        document.querySelector('.table-container').addEventListener('click', function(e) {
            const cell = e.target.closest('.truncate');
            if (cell && !e.target.closest('button')) {
                const content = cell.getAttribute('data-full-content');
                    showPopup({
                        type: POPUP_TYPES.INFO,
                        title: 'Cell Content',
                        message: `<div style="word-break: break-word;">${content}</div>`,
                    });
                }
            });
    }

>>>>>>> fad53721
    let currentContentType = '{{ content_type }}';
    let currentLetter = '{{ current_letter }}';

    const availableColumns = document.getElementById('available-columns');
    const selectedColumns = document.getElementById('selected-columns');

    // Only run the column selection logic if both select elements exist
    if (availableColumns && selectedColumns) {
        const addColumnBtn = document.getElementById('add-column');
        const removeColumnBtn = document.getElementById('remove-column');
        const updateColumnsBtn = document.getElementById('update-columns');
        const toggleColumnSelectorBtn = document.getElementById('toggle-column-selector');
        const columnSelector = document.getElementById('column-selector');

        const defaultColumns = ['imdb_id', 'title', 'year', 'release_date', 'state', 'type', 'season_number', 'episode_number', 'collected_at', 'version'];

        const absoluteOrder = [
            'id', 'imdb_id', 'tmdb_id', 'title', 'year', 'release_date', 'state', 'type',
            'episode_title', 'season_number', 'episode_number', 'airtime', 'collected_at', 'version'
        ];

        function sortOptionsWithAbsoluteOrder(selectElement) {
            const options = Array.from(selectElement.options);
            options.sort((a, b) => {
                const indexA = absoluteOrder.indexOf(a.value.toLowerCase());
                const indexB = absoluteOrder.indexOf(b.value.toLowerCase());
                
                if (indexA !== -1 && indexB !== -1) {
                    return indexA - indexB;
                } else if (indexA !== -1) {
                    return -1;
                } else if (indexB !== -1) {
                    return 1;
                } else {
                    return a.text.localeCompare(b.text);
                }
            });
            options.forEach(option => selectElement.appendChild(option));
        }

        function moveOptions(fromSelect, toSelect) {
            Array.from(fromSelect.selectedOptions).forEach(option => {
                toSelect.appendChild(option);
            });
            sortOptionsWithAbsoluteOrder(fromSelect);
            sortOptionsWithAbsoluteOrder(toSelect);
        }

        addColumnBtn.addEventListener('click', () => moveOptions(availableColumns, selectedColumns));
        removeColumnBtn.addEventListener('click', () => moveOptions(selectedColumns, availableColumns));
        
        updateColumnsBtn.addEventListener('click', function() {
            const selectedColumnValues = Array.from(selectedColumns.options).map(option => option.value);
            
            const form = document.createElement('form');
            form.method = 'POST';
            form.action = window.location.href;
        
            selectedColumnValues.forEach(value => {
                const input = document.createElement('input');
                input.type = 'hidden';
                input.name = 'columns';
                input.value = value;
                form.appendChild(input);
            });
        
            document.body.appendChild(form);
            form.submit();
        });
        
        toggleColumnSelectorBtn.addEventListener('click', function() {
            columnSelector.classList.toggle('hidden');
            this.classList.toggle('active');
            this.textContent = columnSelector.classList.contains('hidden') 
                ? 'Select Columns to Display' 
                : 'Hide Column Selector';
        });
        
        function initializeColumnSelection() {
            if (selectedColumns.options.length === 0) {
                defaultColumns.forEach(column => {
                    const option = availableColumns.querySelector(`option[value="${column}"]`);
                    if (option) {
                        selectedColumns.appendChild(option.cloneNode(true));
                        option.remove();
                    }
                });
            }
            
            sortOptionsWithAbsoluteOrder(availableColumns);
            sortOptionsWithAbsoluteOrder(selectedColumns);
        }

        // Initialize column selection
        initializeColumnSelection();
    }

    // Filter form logic
    const filterForm = document.getElementById('filter-form');
    if (filterForm) {
        filterForm.addEventListener('submit', function(e) {
            e.preventDefault();
            const formData = new FormData(this);
            const params = Object.fromEntries(formData.entries());
            updateContent('{{ url_for('database.index') }}', params);


        });
    }

    const clearFilterSortBtn = document.getElementById('clear-filter-sort');
    
    if (clearFilterSortBtn) {
        clearFilterSortBtn.addEventListener('click', function(e) {
            e.preventDefault();
            clearFilterAndSort();
        });
    }

    function clearFilterAndSort() {
        // Reset filter inputs
        const filterColumn = document.getElementById('filter-column');
        const filterValue = document.getElementById('filter-value');
        if (filterColumn) filterColumn.value = '';
        if (filterValue) filterValue.value = '';

        // Reset sort inputs (assuming you have sort controls in your HTML)
        const sortColumn = document.getElementById('sort-column');
        const sortOrder = document.getElementById('sort-order');
        if (sortColumn) sortColumn.value = 'id'; // Default sort column
        if (sortOrder) sortOrder.value = 'asc'; // Default sort order

        // Reset content type to 'movie' and letter to 'A'
        currentContentType = 'movie';
        currentLetter = 'A';

        // Update the content with default values
<<<<<<< HEAD
        updateContent('{{ url_for('database.index') }}', {
=======
        updateContent("{{ url_for('database.index') }}", {
>>>>>>> fad53721
            content_type: currentContentType,
            letter: currentLetter
        });
    }

<<<<<<< HEAD
    function renderTable(items, selectedColumns) {
        let tableHTML = '<table><thead><tr>';
        tableHTML += '<th>Delete</th>'; // Add delete column header
        tableHTML += '<th>Rescrape</th>'; // Add rescrape column header
=======
    function setUpdatingContent(isUpdating) {
        if (isUpdating) {
            Loading.show();
        } else {
            Loading.hide();
        }
    }

    function renderTable(items, selectedColumns) {
        let tableHTML = '<table><thead><tr>';
        tableHTML += '<th>Select</th>';
        tableHTML += '<th>Delete</th>';
        tableHTML += '<th>Rescrape</th>';
>>>>>>> fad53721
        selectedColumns.forEach(column => {
            tableHTML += `<th>${column}</th>`;
        });
        tableHTML += '</tr></thead><tbody>';

        items.forEach(item => {
            tableHTML += '<tr>';
<<<<<<< HEAD
            tableHTML += `<td><button class="delete-item" data-item-id="${item['id']}">X</button></td>`; // Add delete button
            tableHTML += `<td><button class="rescrape-item" data-item-id="${item['id']}">↻</button></td>`; // Add rescrape button
            selectedColumns.forEach(column => {
                let cellContent = item[column];
                if (cellContent === null || cellContent === undefined || cellContent === '') {
                    cellContent = 'None';
                }
=======
            tableHTML += `<td><input type="checkbox" class="item-select" data-item-id="${item['id']}"></td>`;
            tableHTML += `<td><button class="delete-item" data-item-id="${item['id']}">X</button></td>`;
            tableHTML += `<td><button class="rescrape-item" data-item-id="${item['id']}">↻</button></td>`;
            selectedColumns.forEach(column => {
                const cellContent = item[column] === null || item[column] === undefined || item[column] === '' 
                    ? 'None' 
                    : String(item[column]).replace(/"/g, '&quot;');
>>>>>>> fad53721
                tableHTML += `<td class="truncate" data-full-content="${cellContent}">${cellContent}</td>`;
            });
            tableHTML += '</tr>';
        });

        tableHTML += '</tbody></table>';
        return tableHTML;
    }

    function updateContent(url, params = {}) {
        // Preserve current states if not explicitly changed
        params.content_type = params.content_type || currentContentType;
        params.letter = params.letter || currentLetter;

        // Add default sort parameters if not present
        if (!params.sort_column) params.sort_column = '{{ sort_column }}';
        if (!params.sort_order) params.sort_order = '{{ sort_order }}';

        // Add ajax parameter
        params.ajax = '1';

        const queryString = new URLSearchParams(params).toString();
        url += '?' + queryString;

        // Set updating content flag to true
        setUpdatingContent(true);

        fetch(url)
            .then(response => response.json())
            .then(data => {
                if (data.error) {
                    throw new Error(data.error);
                }
                
                const tableContainer = document.querySelector('.table-container');
                if (tableContainer) {
                    tableContainer.innerHTML = data.items.length > 0 
                        ? renderTable(data.items, data.selected_columns)
                        : '<p>No items found in the database.</p>';
                } else {
                    console.error('Table container not found');
                }

                const paginationElement = document.querySelector('.pagination');
                if (paginationElement) {
                    paginationElement.innerHTML = renderPagination(data);
                }

                const contentTypeFilterElement = document.querySelector('.content-type-filter');
                if (contentTypeFilterElement) {
                    contentTypeFilterElement.innerHTML = renderContentTypeFilter(data);
                }

<<<<<<< HEAD
                document.querySelector('.pagination').innerHTML = renderPagination(data);
                document.querySelector('.content-type-filter').innerHTML = renderContentTypeFilter(data);
                
=======
>>>>>>> fad53721
                // Update current states
                currentContentType = data.content_type;
                currentLetter = data.current_letter;

                // Update UI to reflect current state
                updateUIForCurrentState(data);

                // Reattach event listeners
                attachEventListeners();
                attachDeleteListeners();
                attachRescrapeListeners();

<<<<<<< HEAD
                // Clean up existing tooltips
                // cleanupExistingTooltips();

                // Reinitialize tooltips
                initializeTooltips();
=======
                // Reinitialize tooltips for the updated content
                initializeDatabaseTooltips();
>>>>>>> fad53721
            })
            .catch(error => {
                console.error('Error updating content:', error);
                showPopup({
                    type: POPUP_TYPES.ERROR,
                    title: 'Error',
<<<<<<< HEAD
                    message: 'Failed to update database content: ' + error.message
=======
                    message: 'Failed to update database content: ' + error.message,
>>>>>>> fad53721
                });
            })
            .finally(() => {
                setUpdatingContent(false);
            });
    }

    function renderPagination(data) {
        if (!data.alphabet || data.alphabet.length === 0) {
            return '<p>No pagination data available</p>';
        }

        let paginationHTML = '<a href="#" data-letter="#" class="pagination-link ' + (data.current_letter === '#' ? 'active' : '') + '">#</a>';
        data.alphabet.forEach(letter => {
            paginationHTML += '<a href="#" data-letter="' + letter + '" class="pagination-link ' + (letter === data.current_letter ? 'active' : '') + '">' + letter + '</a>';
        });

        return paginationHTML;
    }

    function renderContentTypeFilter(data) {
        return `
            <a href="#" data-content-type="movie" class="content-type-link ${data.content_type === 'movie' ? 'active' : ''}">Movies</a>
            <a href="#" data-content-type="episode" class="content-type-link ${data.content_type === 'episode' ? 'active' : ''}">Episodes</a>
        `;
    }

    function updateUIForCurrentState(data) {
        // ... (implement UI update logic)
    }

    function attachEventListeners() {
        document.querySelectorAll('.content-type-link').forEach(link => {
            link.addEventListener('click', function(e) {
                e.preventDefault();
                var contentType = this.getAttribute('data-content-type');
                clearFilter();
                updateContent('{{ url_for('database.index') }}', { content_type: contentType });
            });
        });

        document.querySelectorAll('.pagination-link').forEach(link => {
            link.addEventListener('click', function(e) {
                e.preventDefault();
                var letter = this.getAttribute('data-letter');
                clearFilter();
                updateContent('{{ url_for('database.index') }}', { letter: letter });
            });
        });
    }

    function attachDeleteListeners() {
        document.querySelectorAll('.delete-item').forEach(button => {
            button.addEventListener('click', function(e) {
                e.preventDefault();
                const itemId = this.getAttribute('data-item-id');
                showDeleteConfirmation(itemId);
            });
        });
    }

    function attachRescrapeListeners() {
        document.querySelectorAll('.rescrape-item').forEach(button => {
            button.addEventListener('click', function(e) {
                e.preventDefault();
                const itemId = this.getAttribute('data-item-id');
                showRescrapeConfirmation(itemId);
            });
        });
    }

    function showDeleteConfirmation(itemId) {
        showPopup({
            type: POPUP_TYPES.CONFIRM,
            title: 'Confirm Deletion',
            message: 'Are you sure you want to delete this item?',
            confirmText: 'Delete',
            cancelText: 'Cancel',
            onConfirm: () => deleteItem(itemId),
            onCancel: () => {} // Do nothing on cancel
        });
    }

    function showRescrapeConfirmation(itemId) {
        showPopup({
            type: POPUP_TYPES.CONFIRM,
            title: 'Confirm Rescrape',
            message: 'Are you sure you want to move this item back to the Wanted queue for rescraping?',
            confirmText: 'Rescrape',
            cancelText: 'Cancel',
            onConfirm: () => rescrapeItem(itemId),
            onCancel: () => {} // Do nothing on cancel
        });
    }

    function deleteItem(itemId) {
        Loading.show();
        fetch('{{ url_for('database.delete_item') }}', {
            method: 'POST',
            headers: {
                'Content-Type': 'application/json'
            },
            body: JSON.stringify({ item_id: itemId })
        })
        .then(response => {
            if (!response.ok) {
                throw new Error('Network response was not ok');
            }
            return response.json();
        })
        .then(data => {
            if (data.success) {
                // Remove the row from the table
                const row = document.querySelector(`button[data-item-id="${itemId}"]`).closest('tr');
                row.remove();
                // Show success popup
                showPopup({
                    type: POPUP_TYPES.SUCCESS,
                    title: 'Success',
                    message: 'Item deleted successfully',
                    autoClose: 3000 // Close after 3 seconds
                });
            } else {
                throw new Error(data.error || 'Unknown error');
            }
        })
        .catch(error => {
            console.error('Error:', error);
            // Show error popup
            showPopup({
                type: POPUP_TYPES.ERROR,
                title: 'Error',
                message: 'An error occurred while deleting the item: ' + error.message,
            });
        })
        .finally(() => {
            Loading.hide();
        });
    }

    function rescrapeItem(itemId) {
        fetch('{{ url_for('debug.rescrape_item') }}', {
            method: 'POST',
            headers: {
                'Content-Type': 'application/json'
            },
            body: JSON.stringify({ item_id: itemId })
        })
        .then(response => {
            if (!response.ok) {
                throw new Error('Network response was not ok');
            }
            return response.json();
        })
        .then(data => {
            if (data.success) {
                // Remove the row from the table
                const row = document.querySelector(`button[data-item-id="${itemId}"]`).closest('tr');
                row.remove();
                // Show success popup
                showPopup({
                    type: POPUP_TYPES.SUCCESS,
                    title: 'Success',
                    message: 'Item moved to Wanted queue for rescraping',
                    autoClose: 3000 // Close after 3 seconds
                });
            } else {
                throw new Error(data.error || 'Unknown error');
            }
        })
        .catch(error => {
            console.error('Error:', error);
            // Show error popup
            showPopup({
                type: POPUP_TYPES.ERROR,
                title: 'Error',
                message: 'An error occurred while moving the item to the Wanted queue: ' + error.message,
            });
        });
    }

    function clearFilter() {
        const filterColumn = document.getElementById('filter-column');
        const filterValue = document.getElementById('filter-value');
        if (filterColumn) filterColumn.value = '';
        if (filterValue) filterValue.value = '';
    }

<<<<<<< HEAD
=======
    // Add bulk action handlers
    const selectAllBtn = document.getElementById('select-all');
    const bulkDeleteBtn = document.getElementById('bulk-delete');
    const bulkMoveQueue = document.getElementById('bulk-move-queue');
    let lastChecked = null;
    let allSelected = false;

    // Select all functionality
    selectAllBtn.addEventListener('click', function() {
        allSelected = !allSelected;
        const checkboxes = document.querySelectorAll('.item-select');
        checkboxes.forEach(checkbox => {
            checkbox.checked = allSelected;
        });
        this.textContent = allSelected ? 'Unselect All' : 'Select All';
        updateBulkActionButtons();
    });

    // Handle individual checkbox changes
    document.addEventListener('change', function(e) {
        if (e.target.classList.contains('item-select')) {
            updateBulkActionButtons();
            // Update select all button text based on checkbox state
            const checkboxes = Array.from(document.querySelectorAll('.item-select'));
            const allChecked = checkboxes.every(cb => cb.checked);
            const noneChecked = checkboxes.every(cb => !cb.checked);
            selectAllBtn.textContent = allChecked ? 'Unselect All' : 'Select All';
            allSelected = allChecked;
        }
    });

    // Handle shift+click for range selection
    document.addEventListener('click', function(e) {
        if (e.target.classList.contains('item-select')) {
            if (!lastChecked) {
                lastChecked = e.target;
                return;
            }

            if (e.shiftKey) {
                const checkboxes = Array.from(document.querySelectorAll('.item-select'));
                const start = checkboxes.indexOf(e.target);
                const end = checkboxes.indexOf(lastChecked);
                
                checkboxes.slice(
                    Math.min(start, end),
                    Math.max(start, end) + 1
                ).forEach(checkbox => {
                    checkbox.checked = lastChecked.checked;
                });
            }

            lastChecked = e.target;
            updateBulkActionButtons();
        }
    });

    // Update bulk action button states
    function updateBulkActionButtons() {
        const selectedCount = document.querySelectorAll('.item-select:checked').length;
        bulkDeleteBtn.disabled = selectedCount === 0;
        bulkMoveQueue.disabled = selectedCount === 0;
    }

    // Handle bulk delete
    bulkDeleteBtn.addEventListener('click', function() {
        const selectedItems = Array.from(document.querySelectorAll('.item-select:checked'))
            .map(checkbox => checkbox.dataset.itemId);
        
        if (selectedItems.length === 0) return;

        showPopup({
            type: POPUP_TYPES.CONFIRM,
            message: `Are you sure you want to delete ${selectedItems.length} item(s)?`,
            title: 'Confirm Deletion',
            onConfirm: () => {
                Loading.show();
                const formData = new FormData();
                formData.append('action', 'delete');
                // Add each selected item individually
                selectedItems.forEach(id => {
                    formData.append('selected_items', id);
                });

                fetch('/database/bulk_queue_action', {
                    method: 'POST',
                    body: formData
                })
                .then(response => response.json())
                .then(data => {
                    Loading.hide();
                    if (data.success) {
                        showPopup({
                            type: POPUP_TYPES.SUCCESS,
                            message: data.message,
                            title: 'Success'
                        });
                        // Refresh the page to show updated content
                        window.location.reload();
                    } else {
                        throw new Error(data.error || 'Failed to delete items');
                    }
                })
                .catch(error => {
                    Loading.hide();
                    showPopup({
                        type: POPUP_TYPES.ERROR,
                        message: error.message,
                        title: 'Error'
                    });
                });
            }
        });
    });

    // Handle bulk move to queue
    bulkMoveQueue.addEventListener('change', function() {
        const selectedQueue = this.value;
        if (!selectedQueue) return;

        const selectedItems = Array.from(document.querySelectorAll('.item-select:checked'))
            .map(checkbox => checkbox.dataset.itemId);
        
        if (selectedItems.length === 0) return;

        showPopup({
            type: POPUP_TYPES.CONFIRM,
            message: `Are you sure you want to move ${selectedItems.length} item(s) to ${selectedQueue} queue?`,
            title: 'Confirm Move',
            onConfirm: () => {
                Loading.show();
                const formData = new FormData();
                formData.append('action', 'move');
                formData.append('target_queue', selectedQueue);
                // Add each selected item individually
                selectedItems.forEach(id => {
                    formData.append('selected_items', id);
                });

                fetch('/database/bulk_queue_action', {
                    method: 'POST',
                    body: formData
                })
                .then(response => response.json())
                .then(data => {
                    Loading.hide();
                    if (data.success) {
                        showPopup({
                            type: POPUP_TYPES.SUCCESS,
                            message: data.message,
                            title: 'Success'
                        });
                        // Refresh the page to show updated content
                        setTimeout(() => {
                            window.location.reload();
                        }, 1000);
                    } else {
                        throw new Error(data.error || 'Failed to move items');
                    }
                })
                .catch(error => {
                    Loading.hide();
                    showPopup({
                        type: POPUP_TYPES.ERROR,
                        message: error.message,
                        title: 'Error'
                    });
                });
            }
        });
        
        // Reset the select element
        this.value = '';
    });

>>>>>>> fad53721
    // Initial attachment of event listeners
    attachEventListeners();
    attachDeleteListeners();
    attachRescrapeListeners();
<<<<<<< HEAD

    // Initialize tooltips
    initializeTooltips();

    document.addEventListener('DOMContentLoaded', function() {
        initializeTooltips();
        initializeDatabaseTooltips();
    });
=======
>>>>>>> fad53721
});

Loading.init();
</script>
{% endblock %}<|MERGE_RESOLUTION|>--- conflicted
+++ resolved
@@ -1,890 +1,816 @@
-{% extends "base.html" %}
-{% block title %}Database{% endblock %}
-{% block content %}
-<link rel="stylesheet" href="{{ url_for('static', filename='css/database.css') }}">
-<div class="container">
-    <h2>Database Content</h2>
-<<<<<<< HEAD
-=======
-    <div id="bulk-actions" class="bulk-actions">
-        <div class="select-all-container">
-            <button id="select-all" class="select-all-btn">Select All</button>
-            <button id="bulk-delete" class="bulk-action-btn" disabled>Delete Selected</button>
-            <select id="bulk-move-queue" class="bulk-action-select" disabled>
-                <option value="">Move Selected to Queue...</option>
-                <option value="Adding">Adding</option>
-                <option value="Blacklisted">Blacklisted</option>
-                <option value="Checking">Checking</option>
-                <option value="Scraping">Scraping</option>
-                <option value="Sleeping">Sleeping</option>
-                <option value="Unreleased">Unreleased</option>
-                <option value="Wanted">Wanted</option>
-                <option value="Pending Uncached">Pending Uncached</option>
-                <option value="Upgrading">Upgrading</option>
-            </select>
-        </div>
-    </div>
->>>>>>> fad53721
-    <div id="column-selector-wrapper">
-        <button id="toggle-column-selector" class="toggle-button">Select Columns to Display</button>
-        <div id="column-selector" class="hidden">
-            <div class="column-selector-container">
-                <div class="column-list">
-                    <h4>Available Columns</h4>
-                    <select id="available-columns" multiple>
-                        {% for column in all_columns %}
-                            {% if column not in selected_columns %}
-                                <option value="{{ column }}">{{ column }}</option>
-                            {% endif %}
-                        {% endfor %}
-                    </select>
-                </div>
-                <div class="column-buttons">
-                    <button id="add-column">&gt;</button>
-                    <button id="remove-column">&lt;</button>
-                </div>
-                <div class="column-list">
-                    <h4>Selected Columns</h4>
-                    <select id="selected-columns" multiple>
-                        {% for column in selected_columns %}
-                            <option value="{{ column }}">{{ column }}</option>
-                        {% endfor %}
-                    </select>
-                </div>
-            </div>
-            <button id="update-columns">Update View</button>
-        </div>
-    </div>
-    <div id="filter-sort">
-        <h3>Filter and Sort:</h3>
-        <form id="filter-form" class="mb-3">
-            <div>
-                <label for="filter-column">Filter Column:</label>
-                <select id="filter-column" name="filter_column">
-                    <option value="">None</option>
-                    {% for column in selected_columns %}
-<<<<<<< HEAD
-                    <option value="{{ column }}" {% if column == filter_column %}selected{% endif %}>{{ column }}</option>
-=======
-                    <option value="{{ column }}" {% if column == filter_column or (not filter_column and column == 'title') %}selected{% endif %}>{{ column }}</option>
->>>>>>> fad53721
-                    {% endfor %}
-                </select>
-                <label for="filter-value">Filter Value:</label>
-                <input type="text" id="filter-value" name="filter_value" value="{{ filter_value }}">
-                <label for="sort-column">Sort Column:</label>
-                <select id="sort-column" name="sort_column">
-                    <option value="">None</option>
-                    {% for column in selected_columns %}
-                    <option value="{{ column }}" {% if column == sort_column %}selected{% endif %}>{{ column }}</option>
-                    {% endfor %}
-                </select>
-                <label for="sort-order">Sort Order:</label>
-                <select id="sort-order" name="sort_order">
-                    <option value="asc" {% if sort_order == 'asc' %}selected{% endif %}>Ascending</option>
-                    <option value="desc" {% if sort_order == 'desc' %}selected{% endif %}>Descending</option>
-                </select>
-            </div>
-            <div class="filter-buttons">
-                <button type="submit">Apply</button>
-                <button id="clear-filter-sort">Clear Filter & Sort</button>
-            </div>
-        </form>
-
-    </div>
-    <div class="content-type-filter">
-        <a href="#" data-content-type="movie" class="content-type-link {% if content_type == 'movie' %}active{% endif %}">Movies</a>
-        <a href="#" data-content-type="episode" class="content-type-link {% if content_type == 'episode' %}active{% endif %}">Episodes</a>
-    </div>
-    <div class="pagination">
-        {% if alphabet %}
-            <a href="#" data-letter="#" class="pagination-link {% if current_letter == '#' %}active{% endif %}">#</a>
-            {% for letter in alphabet %}
-            <a href="#" data-letter="{{ letter }}" class="pagination-link {% if letter == current_letter %}active{% endif %}">{{ letter }}</a>
-            {% endfor %}
-        {% else %}
-            <p>No pagination data available</p>
-        {% endif %}
-    </div>
-</div>
-<div class="table-container">
-    {% if items %}
-        <table>
-            <thead>
-                <tr>
-<<<<<<< HEAD
-=======
-                    <th>Select</th>
->>>>>>> fad53721
-                    <th>Delete</th>
-                    <th>Rescrape</th>
-                    {% for column in selected_columns %}
-                        <th>{{ column }}</th>
-                    {% endfor %}
-                </tr>
-            </thead>
-            <tbody>
-                {% for item in items %}
-                    <tr>
-                        <td>
-<<<<<<< HEAD
-=======
-                            <input type="checkbox" class="item-select" data-item-id="{{ item['id'] }}">
-                        </td>
-                        <td>
->>>>>>> fad53721
-                            <button class="delete-item" data-item-id="{{ item['id'] }}">X</button>
-                        </td>
-                        <td>
-                            <button class="rescrape-item" data-item-id="{{ item['id'] }}">↻</button>
-                        </td>
-                        {% for column in selected_columns %}
-                            <td class="truncate" data-full-content="{{ item[column] }}">{{ item[column] }}</td>
-                        {% endfor %}
-                    </tr>
-                {% endfor %}
-            </tbody>
-        </table>
-    {% else %}
-        <p>No items found in the database.</p>
-    {% endif %}
-</div>
-
-<script src="{{ url_for('static', filename='js/loading.js') }}"></script>
-<script type="module">
-<<<<<<< HEAD
-
-import { initializeTooltips, setUpdatingContent, initializeDatabaseTooltips } from '/static/js/tooltips.js';
-
-
-document.addEventListener('DOMContentLoaded', function() {
-=======
-import { showPopup, POPUP_TYPES } from '/static/js/notifications.js';
-import { initializeDatabaseTooltips } from '/static/js/tooltips.js';
-
-document.addEventListener('DOMContentLoaded', function() {
-    // Add tap handlers for mobile devices
-    function isMobileDevice() {
-        const hasTouchScreen = (
-            'ontouchstart' in window ||
-            navigator.maxTouchPoints > 0 ||
-            navigator.msMaxTouchPoints > 0
-        );
-        const isMobileViewport = window.innerWidth <= 768;
-        return hasTouchScreen && isMobileViewport;
-    }
-
-    function copyToClipboard(text) {
-        const textarea = document.createElement('textarea');
-        textarea.value = text;
-        document.body.appendChild(textarea);
-        textarea.select();
-        try {
-            document.execCommand('copy');
-            showPopup({
-                type: POPUP_TYPES.SUCCESS,
-                message: 'Content copied to clipboard!',
-                title: 'Success',
-                autoClose: 2000
-            });
-        } catch (err) {
-            showPopup({
-                type: POPUP_TYPES.ERROR,
-                message: 'Failed to copy content',
-                title: 'Error'
-            });
-        }
-        document.body.removeChild(textarea);
-    }
-
-    // Only add mobile functionality if on a mobile device
-    if (isMobileDevice()) {
-        // Add pointer cursor to all truncated cells
-        document.querySelectorAll('.truncate').forEach(cell => {
-            cell.style.cursor = 'pointer';
-        });
-
-        // Use event delegation for cell clicks
-        document.querySelector('.table-container').addEventListener('click', function(e) {
-            const cell = e.target.closest('.truncate');
-            if (cell && !e.target.closest('button')) {
-                const content = cell.getAttribute('data-full-content');
-                    showPopup({
-                        type: POPUP_TYPES.INFO,
-                        title: 'Cell Content',
-                        message: `<div style="word-break: break-word;">${content}</div>`,
-                    });
-                }
-            });
-    }
-
->>>>>>> fad53721
-    let currentContentType = '{{ content_type }}';
-    let currentLetter = '{{ current_letter }}';
-
-    const availableColumns = document.getElementById('available-columns');
-    const selectedColumns = document.getElementById('selected-columns');
-
-    // Only run the column selection logic if both select elements exist
-    if (availableColumns && selectedColumns) {
-        const addColumnBtn = document.getElementById('add-column');
-        const removeColumnBtn = document.getElementById('remove-column');
-        const updateColumnsBtn = document.getElementById('update-columns');
-        const toggleColumnSelectorBtn = document.getElementById('toggle-column-selector');
-        const columnSelector = document.getElementById('column-selector');
-
-        const defaultColumns = ['imdb_id', 'title', 'year', 'release_date', 'state', 'type', 'season_number', 'episode_number', 'collected_at', 'version'];
-
-        const absoluteOrder = [
-            'id', 'imdb_id', 'tmdb_id', 'title', 'year', 'release_date', 'state', 'type',
-            'episode_title', 'season_number', 'episode_number', 'airtime', 'collected_at', 'version'
-        ];
-
-        function sortOptionsWithAbsoluteOrder(selectElement) {
-            const options = Array.from(selectElement.options);
-            options.sort((a, b) => {
-                const indexA = absoluteOrder.indexOf(a.value.toLowerCase());
-                const indexB = absoluteOrder.indexOf(b.value.toLowerCase());
-                
-                if (indexA !== -1 && indexB !== -1) {
-                    return indexA - indexB;
-                } else if (indexA !== -1) {
-                    return -1;
-                } else if (indexB !== -1) {
-                    return 1;
-                } else {
-                    return a.text.localeCompare(b.text);
-                }
-            });
-            options.forEach(option => selectElement.appendChild(option));
-        }
-
-        function moveOptions(fromSelect, toSelect) {
-            Array.from(fromSelect.selectedOptions).forEach(option => {
-                toSelect.appendChild(option);
-            });
-            sortOptionsWithAbsoluteOrder(fromSelect);
-            sortOptionsWithAbsoluteOrder(toSelect);
-        }
-
-        addColumnBtn.addEventListener('click', () => moveOptions(availableColumns, selectedColumns));
-        removeColumnBtn.addEventListener('click', () => moveOptions(selectedColumns, availableColumns));
-        
-        updateColumnsBtn.addEventListener('click', function() {
-            const selectedColumnValues = Array.from(selectedColumns.options).map(option => option.value);
-            
-            const form = document.createElement('form');
-            form.method = 'POST';
-            form.action = window.location.href;
-        
-            selectedColumnValues.forEach(value => {
-                const input = document.createElement('input');
-                input.type = 'hidden';
-                input.name = 'columns';
-                input.value = value;
-                form.appendChild(input);
-            });
-        
-            document.body.appendChild(form);
-            form.submit();
-        });
-        
-        toggleColumnSelectorBtn.addEventListener('click', function() {
-            columnSelector.classList.toggle('hidden');
-            this.classList.toggle('active');
-            this.textContent = columnSelector.classList.contains('hidden') 
-                ? 'Select Columns to Display' 
-                : 'Hide Column Selector';
-        });
-        
-        function initializeColumnSelection() {
-            if (selectedColumns.options.length === 0) {
-                defaultColumns.forEach(column => {
-                    const option = availableColumns.querySelector(`option[value="${column}"]`);
-                    if (option) {
-                        selectedColumns.appendChild(option.cloneNode(true));
-                        option.remove();
-                    }
-                });
-            }
-            
-            sortOptionsWithAbsoluteOrder(availableColumns);
-            sortOptionsWithAbsoluteOrder(selectedColumns);
-        }
-
-        // Initialize column selection
-        initializeColumnSelection();
-    }
-
-    // Filter form logic
-    const filterForm = document.getElementById('filter-form');
-    if (filterForm) {
-        filterForm.addEventListener('submit', function(e) {
-            e.preventDefault();
-            const formData = new FormData(this);
-            const params = Object.fromEntries(formData.entries());
-            updateContent('{{ url_for('database.index') }}', params);
-
-
-        });
-    }
-
-    const clearFilterSortBtn = document.getElementById('clear-filter-sort');
-    
-    if (clearFilterSortBtn) {
-        clearFilterSortBtn.addEventListener('click', function(e) {
-            e.preventDefault();
-            clearFilterAndSort();
-        });
-    }
-
-    function clearFilterAndSort() {
-        // Reset filter inputs
-        const filterColumn = document.getElementById('filter-column');
-        const filterValue = document.getElementById('filter-value');
-        if (filterColumn) filterColumn.value = '';
-        if (filterValue) filterValue.value = '';
-
-        // Reset sort inputs (assuming you have sort controls in your HTML)
-        const sortColumn = document.getElementById('sort-column');
-        const sortOrder = document.getElementById('sort-order');
-        if (sortColumn) sortColumn.value = 'id'; // Default sort column
-        if (sortOrder) sortOrder.value = 'asc'; // Default sort order
-
-        // Reset content type to 'movie' and letter to 'A'
-        currentContentType = 'movie';
-        currentLetter = 'A';
-
-        // Update the content with default values
-<<<<<<< HEAD
-        updateContent('{{ url_for('database.index') }}', {
-=======
-        updateContent("{{ url_for('database.index') }}", {
->>>>>>> fad53721
-            content_type: currentContentType,
-            letter: currentLetter
-        });
-    }
-
-<<<<<<< HEAD
-    function renderTable(items, selectedColumns) {
-        let tableHTML = '<table><thead><tr>';
-        tableHTML += '<th>Delete</th>'; // Add delete column header
-        tableHTML += '<th>Rescrape</th>'; // Add rescrape column header
-=======
-    function setUpdatingContent(isUpdating) {
-        if (isUpdating) {
-            Loading.show();
-        } else {
-            Loading.hide();
-        }
-    }
-
-    function renderTable(items, selectedColumns) {
-        let tableHTML = '<table><thead><tr>';
-        tableHTML += '<th>Select</th>';
-        tableHTML += '<th>Delete</th>';
-        tableHTML += '<th>Rescrape</th>';
->>>>>>> fad53721
-        selectedColumns.forEach(column => {
-            tableHTML += `<th>${column}</th>`;
-        });
-        tableHTML += '</tr></thead><tbody>';
-
-        items.forEach(item => {
-            tableHTML += '<tr>';
-<<<<<<< HEAD
-            tableHTML += `<td><button class="delete-item" data-item-id="${item['id']}">X</button></td>`; // Add delete button
-            tableHTML += `<td><button class="rescrape-item" data-item-id="${item['id']}">↻</button></td>`; // Add rescrape button
-            selectedColumns.forEach(column => {
-                let cellContent = item[column];
-                if (cellContent === null || cellContent === undefined || cellContent === '') {
-                    cellContent = 'None';
-                }
-=======
-            tableHTML += `<td><input type="checkbox" class="item-select" data-item-id="${item['id']}"></td>`;
-            tableHTML += `<td><button class="delete-item" data-item-id="${item['id']}">X</button></td>`;
-            tableHTML += `<td><button class="rescrape-item" data-item-id="${item['id']}">↻</button></td>`;
-            selectedColumns.forEach(column => {
-                const cellContent = item[column] === null || item[column] === undefined || item[column] === '' 
-                    ? 'None' 
-                    : String(item[column]).replace(/"/g, '&quot;');
->>>>>>> fad53721
-                tableHTML += `<td class="truncate" data-full-content="${cellContent}">${cellContent}</td>`;
-            });
-            tableHTML += '</tr>';
-        });
-
-        tableHTML += '</tbody></table>';
-        return tableHTML;
-    }
-
-    function updateContent(url, params = {}) {
-        // Preserve current states if not explicitly changed
-        params.content_type = params.content_type || currentContentType;
-        params.letter = params.letter || currentLetter;
-
-        // Add default sort parameters if not present
-        if (!params.sort_column) params.sort_column = '{{ sort_column }}';
-        if (!params.sort_order) params.sort_order = '{{ sort_order }}';
-
-        // Add ajax parameter
-        params.ajax = '1';
-
-        const queryString = new URLSearchParams(params).toString();
-        url += '?' + queryString;
-
-        // Set updating content flag to true
-        setUpdatingContent(true);
-
-        fetch(url)
-            .then(response => response.json())
-            .then(data => {
-                if (data.error) {
-                    throw new Error(data.error);
-                }
-                
-                const tableContainer = document.querySelector('.table-container');
-                if (tableContainer) {
-                    tableContainer.innerHTML = data.items.length > 0 
-                        ? renderTable(data.items, data.selected_columns)
-                        : '<p>No items found in the database.</p>';
-                } else {
-                    console.error('Table container not found');
-                }
-
-                const paginationElement = document.querySelector('.pagination');
-                if (paginationElement) {
-                    paginationElement.innerHTML = renderPagination(data);
-                }
-
-                const contentTypeFilterElement = document.querySelector('.content-type-filter');
-                if (contentTypeFilterElement) {
-                    contentTypeFilterElement.innerHTML = renderContentTypeFilter(data);
-                }
-
-<<<<<<< HEAD
-                document.querySelector('.pagination').innerHTML = renderPagination(data);
-                document.querySelector('.content-type-filter').innerHTML = renderContentTypeFilter(data);
-                
-=======
->>>>>>> fad53721
-                // Update current states
-                currentContentType = data.content_type;
-                currentLetter = data.current_letter;
-
-                // Update UI to reflect current state
-                updateUIForCurrentState(data);
-
-                // Reattach event listeners
-                attachEventListeners();
-                attachDeleteListeners();
-                attachRescrapeListeners();
-
-<<<<<<< HEAD
-                // Clean up existing tooltips
-                // cleanupExistingTooltips();
-
-                // Reinitialize tooltips
-                initializeTooltips();
-=======
-                // Reinitialize tooltips for the updated content
-                initializeDatabaseTooltips();
->>>>>>> fad53721
-            })
-            .catch(error => {
-                console.error('Error updating content:', error);
-                showPopup({
-                    type: POPUP_TYPES.ERROR,
-                    title: 'Error',
-<<<<<<< HEAD
-                    message: 'Failed to update database content: ' + error.message
-=======
-                    message: 'Failed to update database content: ' + error.message,
->>>>>>> fad53721
-                });
-            })
-            .finally(() => {
-                setUpdatingContent(false);
-            });
-    }
-
-    function renderPagination(data) {
-        if (!data.alphabet || data.alphabet.length === 0) {
-            return '<p>No pagination data available</p>';
-        }
-
-        let paginationHTML = '<a href="#" data-letter="#" class="pagination-link ' + (data.current_letter === '#' ? 'active' : '') + '">#</a>';
-        data.alphabet.forEach(letter => {
-            paginationHTML += '<a href="#" data-letter="' + letter + '" class="pagination-link ' + (letter === data.current_letter ? 'active' : '') + '">' + letter + '</a>';
-        });
-
-        return paginationHTML;
-    }
-
-    function renderContentTypeFilter(data) {
-        return `
-            <a href="#" data-content-type="movie" class="content-type-link ${data.content_type === 'movie' ? 'active' : ''}">Movies</a>
-            <a href="#" data-content-type="episode" class="content-type-link ${data.content_type === 'episode' ? 'active' : ''}">Episodes</a>
-        `;
-    }
-
-    function updateUIForCurrentState(data) {
-        // ... (implement UI update logic)
-    }
-
-    function attachEventListeners() {
-        document.querySelectorAll('.content-type-link').forEach(link => {
-            link.addEventListener('click', function(e) {
-                e.preventDefault();
-                var contentType = this.getAttribute('data-content-type');
-                clearFilter();
-                updateContent('{{ url_for('database.index') }}', { content_type: contentType });
-            });
-        });
-
-        document.querySelectorAll('.pagination-link').forEach(link => {
-            link.addEventListener('click', function(e) {
-                e.preventDefault();
-                var letter = this.getAttribute('data-letter');
-                clearFilter();
-                updateContent('{{ url_for('database.index') }}', { letter: letter });
-            });
-        });
-    }
-
-    function attachDeleteListeners() {
-        document.querySelectorAll('.delete-item').forEach(button => {
-            button.addEventListener('click', function(e) {
-                e.preventDefault();
-                const itemId = this.getAttribute('data-item-id');
-                showDeleteConfirmation(itemId);
-            });
-        });
-    }
-
-    function attachRescrapeListeners() {
-        document.querySelectorAll('.rescrape-item').forEach(button => {
-            button.addEventListener('click', function(e) {
-                e.preventDefault();
-                const itemId = this.getAttribute('data-item-id');
-                showRescrapeConfirmation(itemId);
-            });
-        });
-    }
-
-    function showDeleteConfirmation(itemId) {
-        showPopup({
-            type: POPUP_TYPES.CONFIRM,
-            title: 'Confirm Deletion',
-            message: 'Are you sure you want to delete this item?',
-            confirmText: 'Delete',
-            cancelText: 'Cancel',
-            onConfirm: () => deleteItem(itemId),
-            onCancel: () => {} // Do nothing on cancel
-        });
-    }
-
-    function showRescrapeConfirmation(itemId) {
-        showPopup({
-            type: POPUP_TYPES.CONFIRM,
-            title: 'Confirm Rescrape',
-            message: 'Are you sure you want to move this item back to the Wanted queue for rescraping?',
-            confirmText: 'Rescrape',
-            cancelText: 'Cancel',
-            onConfirm: () => rescrapeItem(itemId),
-            onCancel: () => {} // Do nothing on cancel
-        });
-    }
-
-    function deleteItem(itemId) {
-        Loading.show();
-        fetch('{{ url_for('database.delete_item') }}', {
-            method: 'POST',
-            headers: {
-                'Content-Type': 'application/json'
-            },
-            body: JSON.stringify({ item_id: itemId })
-        })
-        .then(response => {
-            if (!response.ok) {
-                throw new Error('Network response was not ok');
-            }
-            return response.json();
-        })
-        .then(data => {
-            if (data.success) {
-                // Remove the row from the table
-                const row = document.querySelector(`button[data-item-id="${itemId}"]`).closest('tr');
-                row.remove();
-                // Show success popup
-                showPopup({
-                    type: POPUP_TYPES.SUCCESS,
-                    title: 'Success',
-                    message: 'Item deleted successfully',
-                    autoClose: 3000 // Close after 3 seconds
-                });
-            } else {
-                throw new Error(data.error || 'Unknown error');
-            }
-        })
-        .catch(error => {
-            console.error('Error:', error);
-            // Show error popup
-            showPopup({
-                type: POPUP_TYPES.ERROR,
-                title: 'Error',
-                message: 'An error occurred while deleting the item: ' + error.message,
-            });
-        })
-        .finally(() => {
-            Loading.hide();
-        });
-    }
-
-    function rescrapeItem(itemId) {
-        fetch('{{ url_for('debug.rescrape_item') }}', {
-            method: 'POST',
-            headers: {
-                'Content-Type': 'application/json'
-            },
-            body: JSON.stringify({ item_id: itemId })
-        })
-        .then(response => {
-            if (!response.ok) {
-                throw new Error('Network response was not ok');
-            }
-            return response.json();
-        })
-        .then(data => {
-            if (data.success) {
-                // Remove the row from the table
-                const row = document.querySelector(`button[data-item-id="${itemId}"]`).closest('tr');
-                row.remove();
-                // Show success popup
-                showPopup({
-                    type: POPUP_TYPES.SUCCESS,
-                    title: 'Success',
-                    message: 'Item moved to Wanted queue for rescraping',
-                    autoClose: 3000 // Close after 3 seconds
-                });
-            } else {
-                throw new Error(data.error || 'Unknown error');
-            }
-        })
-        .catch(error => {
-            console.error('Error:', error);
-            // Show error popup
-            showPopup({
-                type: POPUP_TYPES.ERROR,
-                title: 'Error',
-                message: 'An error occurred while moving the item to the Wanted queue: ' + error.message,
-            });
-        });
-    }
-
-    function clearFilter() {
-        const filterColumn = document.getElementById('filter-column');
-        const filterValue = document.getElementById('filter-value');
-        if (filterColumn) filterColumn.value = '';
-        if (filterValue) filterValue.value = '';
-    }
-
-<<<<<<< HEAD
-=======
-    // Add bulk action handlers
-    const selectAllBtn = document.getElementById('select-all');
-    const bulkDeleteBtn = document.getElementById('bulk-delete');
-    const bulkMoveQueue = document.getElementById('bulk-move-queue');
-    let lastChecked = null;
-    let allSelected = false;
-
-    // Select all functionality
-    selectAllBtn.addEventListener('click', function() {
-        allSelected = !allSelected;
-        const checkboxes = document.querySelectorAll('.item-select');
-        checkboxes.forEach(checkbox => {
-            checkbox.checked = allSelected;
-        });
-        this.textContent = allSelected ? 'Unselect All' : 'Select All';
-        updateBulkActionButtons();
-    });
-
-    // Handle individual checkbox changes
-    document.addEventListener('change', function(e) {
-        if (e.target.classList.contains('item-select')) {
-            updateBulkActionButtons();
-            // Update select all button text based on checkbox state
-            const checkboxes = Array.from(document.querySelectorAll('.item-select'));
-            const allChecked = checkboxes.every(cb => cb.checked);
-            const noneChecked = checkboxes.every(cb => !cb.checked);
-            selectAllBtn.textContent = allChecked ? 'Unselect All' : 'Select All';
-            allSelected = allChecked;
-        }
-    });
-
-    // Handle shift+click for range selection
-    document.addEventListener('click', function(e) {
-        if (e.target.classList.contains('item-select')) {
-            if (!lastChecked) {
-                lastChecked = e.target;
-                return;
-            }
-
-            if (e.shiftKey) {
-                const checkboxes = Array.from(document.querySelectorAll('.item-select'));
-                const start = checkboxes.indexOf(e.target);
-                const end = checkboxes.indexOf(lastChecked);
-                
-                checkboxes.slice(
-                    Math.min(start, end),
-                    Math.max(start, end) + 1
-                ).forEach(checkbox => {
-                    checkbox.checked = lastChecked.checked;
-                });
-            }
-
-            lastChecked = e.target;
-            updateBulkActionButtons();
-        }
-    });
-
-    // Update bulk action button states
-    function updateBulkActionButtons() {
-        const selectedCount = document.querySelectorAll('.item-select:checked').length;
-        bulkDeleteBtn.disabled = selectedCount === 0;
-        bulkMoveQueue.disabled = selectedCount === 0;
-    }
-
-    // Handle bulk delete
-    bulkDeleteBtn.addEventListener('click', function() {
-        const selectedItems = Array.from(document.querySelectorAll('.item-select:checked'))
-            .map(checkbox => checkbox.dataset.itemId);
-        
-        if (selectedItems.length === 0) return;
-
-        showPopup({
-            type: POPUP_TYPES.CONFIRM,
-            message: `Are you sure you want to delete ${selectedItems.length} item(s)?`,
-            title: 'Confirm Deletion',
-            onConfirm: () => {
-                Loading.show();
-                const formData = new FormData();
-                formData.append('action', 'delete');
-                // Add each selected item individually
-                selectedItems.forEach(id => {
-                    formData.append('selected_items', id);
-                });
-
-                fetch('/database/bulk_queue_action', {
-                    method: 'POST',
-                    body: formData
-                })
-                .then(response => response.json())
-                .then(data => {
-                    Loading.hide();
-                    if (data.success) {
-                        showPopup({
-                            type: POPUP_TYPES.SUCCESS,
-                            message: data.message,
-                            title: 'Success'
-                        });
-                        // Refresh the page to show updated content
-                        window.location.reload();
-                    } else {
-                        throw new Error(data.error || 'Failed to delete items');
-                    }
-                })
-                .catch(error => {
-                    Loading.hide();
-                    showPopup({
-                        type: POPUP_TYPES.ERROR,
-                        message: error.message,
-                        title: 'Error'
-                    });
-                });
-            }
-        });
-    });
-
-    // Handle bulk move to queue
-    bulkMoveQueue.addEventListener('change', function() {
-        const selectedQueue = this.value;
-        if (!selectedQueue) return;
-
-        const selectedItems = Array.from(document.querySelectorAll('.item-select:checked'))
-            .map(checkbox => checkbox.dataset.itemId);
-        
-        if (selectedItems.length === 0) return;
-
-        showPopup({
-            type: POPUP_TYPES.CONFIRM,
-            message: `Are you sure you want to move ${selectedItems.length} item(s) to ${selectedQueue} queue?`,
-            title: 'Confirm Move',
-            onConfirm: () => {
-                Loading.show();
-                const formData = new FormData();
-                formData.append('action', 'move');
-                formData.append('target_queue', selectedQueue);
-                // Add each selected item individually
-                selectedItems.forEach(id => {
-                    formData.append('selected_items', id);
-                });
-
-                fetch('/database/bulk_queue_action', {
-                    method: 'POST',
-                    body: formData
-                })
-                .then(response => response.json())
-                .then(data => {
-                    Loading.hide();
-                    if (data.success) {
-                        showPopup({
-                            type: POPUP_TYPES.SUCCESS,
-                            message: data.message,
-                            title: 'Success'
-                        });
-                        // Refresh the page to show updated content
-                        setTimeout(() => {
-                            window.location.reload();
-                        }, 1000);
-                    } else {
-                        throw new Error(data.error || 'Failed to move items');
-                    }
-                })
-                .catch(error => {
-                    Loading.hide();
-                    showPopup({
-                        type: POPUP_TYPES.ERROR,
-                        message: error.message,
-                        title: 'Error'
-                    });
-                });
-            }
-        });
-        
-        // Reset the select element
-        this.value = '';
-    });
-
->>>>>>> fad53721
-    // Initial attachment of event listeners
-    attachEventListeners();
-    attachDeleteListeners();
-    attachRescrapeListeners();
-<<<<<<< HEAD
-
-    // Initialize tooltips
-    initializeTooltips();
-
-    document.addEventListener('DOMContentLoaded', function() {
-        initializeTooltips();
-        initializeDatabaseTooltips();
-    });
-=======
->>>>>>> fad53721
-});
-
-Loading.init();
-</script>
+{% extends "base.html" %}
+{% block title %}Database{% endblock %}
+{% block content %}
+<link rel="stylesheet" href="{{ url_for('static', filename='css/database.css') }}">
+<div class="container">
+    <h2>Database Content</h2>
+    <div id="bulk-actions" class="bulk-actions">
+        <div class="select-all-container">
+            <button id="select-all" class="select-all-btn">Select All</button>
+            <button id="bulk-delete" class="bulk-action-btn" disabled>Delete Selected</button>
+            <select id="bulk-move-queue" class="bulk-action-select" disabled>
+                <option value="">Move Selected to Queue...</option>
+                <option value="Adding">Adding</option>
+                <option value="Blacklisted">Blacklisted</option>
+                <option value="Checking">Checking</option>
+                <option value="Scraping">Scraping</option>
+                <option value="Sleeping">Sleeping</option>
+                <option value="Unreleased">Unreleased</option>
+                <option value="Wanted">Wanted</option>
+                <option value="Pending Uncached">Pending Uncached</option>
+                <option value="Upgrading">Upgrading</option>
+            </select>
+        </div>
+    </div>
+    <div id="column-selector-wrapper">
+        <button id="toggle-column-selector" class="toggle-button">Select Columns to Display</button>
+        <div id="column-selector" class="hidden">
+            <div class="column-selector-container">
+                <div class="column-list">
+                    <h4>Available Columns</h4>
+                    <select id="available-columns" multiple>
+                        {% for column in all_columns %}
+                            {% if column not in selected_columns %}
+                                <option value="{{ column }}">{{ column }}</option>
+                            {% endif %}
+                        {% endfor %}
+                    </select>
+                </div>
+                <div class="column-buttons">
+                    <button id="add-column">&gt;</button>
+                    <button id="remove-column">&lt;</button>
+                </div>
+                <div class="column-list">
+                    <h4>Selected Columns</h4>
+                    <select id="selected-columns" multiple>
+                        {% for column in selected_columns %}
+                            <option value="{{ column }}">{{ column }}</option>
+                        {% endfor %}
+                    </select>
+                </div>
+            </div>
+            <button id="update-columns">Update View</button>
+        </div>
+    </div>
+    <div id="filter-sort">
+        <h3>Filter and Sort:</h3>
+        <form id="filter-form" class="mb-3">
+            <div>
+                <label for="filter-column">Filter Column:</label>
+                <select id="filter-column" name="filter_column">
+                    <option value="">None</option>
+                    {% for column in selected_columns %}
+                    <option value="{{ column }}" {% if column == filter_column or (not filter_column and column == 'title') %}selected{% endif %}>{{ column }}</option>
+                    {% endfor %}
+                </select>
+                <label for="filter-value">Filter Value:</label>
+                <input type="text" id="filter-value" name="filter_value" value="{{ filter_value }}">
+                <label for="sort-column">Sort Column:</label>
+                <select id="sort-column" name="sort_column">
+                    <option value="">None</option>
+                    {% for column in selected_columns %}
+                    <option value="{{ column }}" {% if column == sort_column %}selected{% endif %}>{{ column }}</option>
+                    {% endfor %}
+                </select>
+                <label for="sort-order">Sort Order:</label>
+                <select id="sort-order" name="sort_order">
+                    <option value="asc" {% if sort_order == 'asc' %}selected{% endif %}>Ascending</option>
+                    <option value="desc" {% if sort_order == 'desc' %}selected{% endif %}>Descending</option>
+                </select>
+            </div>
+            <div class="filter-buttons">
+                <button type="submit">Apply</button>
+                <button id="clear-filter-sort">Clear Filter & Sort</button>
+            </div>
+        </form>
+
+    </div>
+    <div class="content-type-filter">
+        <a href="#" data-content-type="movie" class="content-type-link {% if content_type == 'movie' %}active{% endif %}">Movies</a>
+        <a href="#" data-content-type="episode" class="content-type-link {% if content_type == 'episode' %}active{% endif %}">Episodes</a>
+    </div>
+    <div class="pagination">
+        {% if alphabet %}
+            <a href="#" data-letter="#" class="pagination-link {% if current_letter == '#' %}active{% endif %}">#</a>
+            {% for letter in alphabet %}
+            <a href="#" data-letter="{{ letter }}" class="pagination-link {% if letter == current_letter %}active{% endif %}">{{ letter }}</a>
+            {% endfor %}
+        {% else %}
+            <p>No pagination data available</p>
+        {% endif %}
+    </div>
+</div>
+<div class="table-container">
+    {% if items %}
+        <table>
+            <thead>
+                <tr>
+                    <th>Select</th>
+                    <th>Delete</th>
+                    <th>Rescrape</th>
+                    {% for column in selected_columns %}
+                        <th>{{ column }}</th>
+                    {% endfor %}
+                </tr>
+            </thead>
+            <tbody>
+                {% for item in items %}
+                    <tr>
+                        <td>
+                            <input type="checkbox" class="item-select" data-item-id="{{ item['id'] }}">
+                        </td>
+                        <td>
+                            <button class="delete-item" data-item-id="{{ item['id'] }}">X</button>
+                        </td>
+                        <td>
+                            <button class="rescrape-item" data-item-id="{{ item['id'] }}">↻</button>
+                        </td>
+                        {% for column in selected_columns %}
+                            <td class="truncate" data-full-content="{{ item[column] }}">{{ item[column] }}</td>
+                        {% endfor %}
+                    </tr>
+                {% endfor %}
+            </tbody>
+        </table>
+    {% else %}
+        <p>No items found in the database.</p>
+    {% endif %}
+</div>
+
+<script src="{{ url_for('static', filename='js/loading.js') }}"></script>
+<script type="module">
+import { showPopup, POPUP_TYPES } from '/static/js/notifications.js';
+import { initializeDatabaseTooltips } from '/static/js/tooltips.js';
+
+document.addEventListener('DOMContentLoaded', function() {
+    // Add tap handlers for mobile devices
+    function isMobileDevice() {
+        const hasTouchScreen = (
+            'ontouchstart' in window ||
+            navigator.maxTouchPoints > 0 ||
+            navigator.msMaxTouchPoints > 0
+        );
+        const isMobileViewport = window.innerWidth <= 768;
+        return hasTouchScreen && isMobileViewport;
+    }
+
+    function copyToClipboard(text) {
+        const textarea = document.createElement('textarea');
+        textarea.value = text;
+        document.body.appendChild(textarea);
+        textarea.select();
+        try {
+            document.execCommand('copy');
+            showPopup({
+                type: POPUP_TYPES.SUCCESS,
+                message: 'Content copied to clipboard!',
+                title: 'Success',
+                autoClose: 2000
+            });
+        } catch (err) {
+            showPopup({
+                type: POPUP_TYPES.ERROR,
+                message: 'Failed to copy content',
+                title: 'Error'
+            });
+        }
+        document.body.removeChild(textarea);
+    }
+
+    // Only add mobile functionality if on a mobile device
+    if (isMobileDevice()) {
+        // Add pointer cursor to all truncated cells
+        document.querySelectorAll('.truncate').forEach(cell => {
+            cell.style.cursor = 'pointer';
+        });
+
+        // Use event delegation for cell clicks
+        document.querySelector('.table-container').addEventListener('click', function(e) {
+            const cell = e.target.closest('.truncate');
+            if (cell && !e.target.closest('button')) {
+                const content = cell.getAttribute('data-full-content');
+                    showPopup({
+                        type: POPUP_TYPES.INFO,
+                        title: 'Cell Content',
+                        message: `<div style="word-break: break-word;">${content}</div>`,
+                    });
+                }
+            });
+    }
+
+    let currentContentType = '{{ content_type }}';
+    let currentLetter = '{{ current_letter }}';
+
+    const availableColumns = document.getElementById('available-columns');
+    const selectedColumns = document.getElementById('selected-columns');
+
+    // Only run the column selection logic if both select elements exist
+    if (availableColumns && selectedColumns) {
+        const addColumnBtn = document.getElementById('add-column');
+        const removeColumnBtn = document.getElementById('remove-column');
+        const updateColumnsBtn = document.getElementById('update-columns');
+        const toggleColumnSelectorBtn = document.getElementById('toggle-column-selector');
+        const columnSelector = document.getElementById('column-selector');
+
+        const defaultColumns = ['imdb_id', 'title', 'year', 'release_date', 'state', 'type', 'season_number', 'episode_number', 'collected_at', 'version'];
+
+        const absoluteOrder = [
+            'id', 'imdb_id', 'tmdb_id', 'title', 'year', 'release_date', 'state', 'type',
+            'episode_title', 'season_number', 'episode_number', 'airtime', 'collected_at', 'version'
+        ];
+
+        function sortOptionsWithAbsoluteOrder(selectElement) {
+            const options = Array.from(selectElement.options);
+            options.sort((a, b) => {
+                const indexA = absoluteOrder.indexOf(a.value.toLowerCase());
+                const indexB = absoluteOrder.indexOf(b.value.toLowerCase());
+                
+                if (indexA !== -1 && indexB !== -1) {
+                    return indexA - indexB;
+                } else if (indexA !== -1) {
+                    return -1;
+                } else if (indexB !== -1) {
+                    return 1;
+                } else {
+                    return a.text.localeCompare(b.text);
+                }
+            });
+            options.forEach(option => selectElement.appendChild(option));
+        }
+
+        function moveOptions(fromSelect, toSelect) {
+            Array.from(fromSelect.selectedOptions).forEach(option => {
+                toSelect.appendChild(option);
+            });
+            sortOptionsWithAbsoluteOrder(fromSelect);
+            sortOptionsWithAbsoluteOrder(toSelect);
+        }
+
+        addColumnBtn.addEventListener('click', () => moveOptions(availableColumns, selectedColumns));
+        removeColumnBtn.addEventListener('click', () => moveOptions(selectedColumns, availableColumns));
+        
+        updateColumnsBtn.addEventListener('click', function() {
+            const selectedColumnValues = Array.from(selectedColumns.options).map(option => option.value);
+            
+            const form = document.createElement('form');
+            form.method = 'POST';
+            form.action = window.location.href;
+        
+            selectedColumnValues.forEach(value => {
+                const input = document.createElement('input');
+                input.type = 'hidden';
+                input.name = 'columns';
+                input.value = value;
+                form.appendChild(input);
+            });
+        
+            document.body.appendChild(form);
+            form.submit();
+        });
+        
+        toggleColumnSelectorBtn.addEventListener('click', function() {
+            columnSelector.classList.toggle('hidden');
+            this.classList.toggle('active');
+            this.textContent = columnSelector.classList.contains('hidden') 
+                ? 'Select Columns to Display' 
+                : 'Hide Column Selector';
+        });
+        
+        function initializeColumnSelection() {
+            if (selectedColumns.options.length === 0) {
+                defaultColumns.forEach(column => {
+                    const option = availableColumns.querySelector(`option[value="${column}"]`);
+                    if (option) {
+                        selectedColumns.appendChild(option.cloneNode(true));
+                        option.remove();
+                    }
+                });
+            }
+            
+            sortOptionsWithAbsoluteOrder(availableColumns);
+            sortOptionsWithAbsoluteOrder(selectedColumns);
+        }
+
+        // Initialize column selection
+        initializeColumnSelection();
+    }
+
+    // Filter form logic
+    const filterForm = document.getElementById('filter-form');
+    if (filterForm) {
+        filterForm.addEventListener('submit', function(e) {
+            e.preventDefault();
+            const formData = new FormData(this);
+            const params = Object.fromEntries(formData.entries());
+            updateContent('{{ url_for('database.index') }}', params);
+
+
+        });
+    }
+
+    const clearFilterSortBtn = document.getElementById('clear-filter-sort');
+    
+    if (clearFilterSortBtn) {
+        clearFilterSortBtn.addEventListener('click', function(e) {
+            e.preventDefault();
+            clearFilterAndSort();
+        });
+    }
+
+    function clearFilterAndSort() {
+        // Reset filter inputs
+        const filterColumn = document.getElementById('filter-column');
+        const filterValue = document.getElementById('filter-value');
+        if (filterColumn) filterColumn.value = '';
+        if (filterValue) filterValue.value = '';
+
+        // Reset sort inputs (assuming you have sort controls in your HTML)
+        const sortColumn = document.getElementById('sort-column');
+        const sortOrder = document.getElementById('sort-order');
+        if (sortColumn) sortColumn.value = 'id'; // Default sort column
+        if (sortOrder) sortOrder.value = 'asc'; // Default sort order
+
+        // Reset content type to 'movie' and letter to 'A'
+        currentContentType = 'movie';
+        currentLetter = 'A';
+
+        // Update the content with default values
+        updateContent("{{ url_for('database.index') }}", {
+            content_type: currentContentType,
+            letter: currentLetter
+        });
+    }
+
+    function setUpdatingContent(isUpdating) {
+        if (isUpdating) {
+            Loading.show();
+        } else {
+            Loading.hide();
+        }
+    }
+
+    function renderTable(items, selectedColumns) {
+        let tableHTML = '<table><thead><tr>';
+        tableHTML += '<th>Select</th>';
+        tableHTML += '<th>Delete</th>';
+        tableHTML += '<th>Rescrape</th>';
+        selectedColumns.forEach(column => {
+            tableHTML += `<th>${column}</th>`;
+        });
+        tableHTML += '</tr></thead><tbody>';
+
+        items.forEach(item => {
+            tableHTML += '<tr>';
+            tableHTML += `<td><input type="checkbox" class="item-select" data-item-id="${item['id']}"></td>`;
+            tableHTML += `<td><button class="delete-item" data-item-id="${item['id']}">X</button></td>`;
+            tableHTML += `<td><button class="rescrape-item" data-item-id="${item['id']}">↻</button></td>`;
+            selectedColumns.forEach(column => {
+                const cellContent = item[column] === null || item[column] === undefined || item[column] === '' 
+                    ? 'None' 
+                    : String(item[column]).replace(/"/g, '&quot;');
+                tableHTML += `<td class="truncate" data-full-content="${cellContent}">${cellContent}</td>`;
+            });
+            tableHTML += '</tr>';
+        });
+
+        tableHTML += '</tbody></table>';
+        return tableHTML;
+    }
+
+    function updateContent(url, params = {}) {
+        // Preserve current states if not explicitly changed
+        params.content_type = params.content_type || currentContentType;
+        params.letter = params.letter || currentLetter;
+
+        // Add default sort parameters if not present
+        if (!params.sort_column) params.sort_column = '{{ sort_column }}';
+        if (!params.sort_order) params.sort_order = '{{ sort_order }}';
+
+        // Add ajax parameter
+        params.ajax = '1';
+
+        const queryString = new URLSearchParams(params).toString();
+        url += '?' + queryString;
+
+        // Set updating content flag to true
+        setUpdatingContent(true);
+
+        fetch(url)
+            .then(response => response.json())
+            .then(data => {
+                if (data.error) {
+                    throw new Error(data.error);
+                }
+                
+                const tableContainer = document.querySelector('.table-container');
+                if (tableContainer) {
+                    tableContainer.innerHTML = data.items.length > 0 
+                        ? renderTable(data.items, data.selected_columns)
+                        : '<p>No items found in the database.</p>';
+                } else {
+                    console.error('Table container not found');
+                }
+
+                const paginationElement = document.querySelector('.pagination');
+                if (paginationElement) {
+                    paginationElement.innerHTML = renderPagination(data);
+                }
+
+                const contentTypeFilterElement = document.querySelector('.content-type-filter');
+                if (contentTypeFilterElement) {
+                    contentTypeFilterElement.innerHTML = renderContentTypeFilter(data);
+                }
+
+                // Update current states
+                currentContentType = data.content_type;
+                currentLetter = data.current_letter;
+
+                // Update UI to reflect current state
+                updateUIForCurrentState(data);
+
+                // Reattach event listeners
+                attachEventListeners();
+                attachDeleteListeners();
+                attachRescrapeListeners();
+
+                // Reinitialize tooltips for the updated content
+                initializeDatabaseTooltips();
+            })
+            .catch(error => {
+                console.error('Error updating content:', error);
+                showPopup({
+                    type: POPUP_TYPES.ERROR,
+                    title: 'Error',
+                    message: 'Failed to update database content: ' + error.message,
+                });
+            })
+            .finally(() => {
+                setUpdatingContent(false);
+            });
+    }
+
+    function renderPagination(data) {
+        if (!data.alphabet || data.alphabet.length === 0) {
+            return '<p>No pagination data available</p>';
+        }
+
+        let paginationHTML = '<a href="#" data-letter="#" class="pagination-link ' + (data.current_letter === '#' ? 'active' : '') + '">#</a>';
+        data.alphabet.forEach(letter => {
+            paginationHTML += '<a href="#" data-letter="' + letter + '" class="pagination-link ' + (letter === data.current_letter ? 'active' : '') + '">' + letter + '</a>';
+        });
+
+        return paginationHTML;
+    }
+
+    function renderContentTypeFilter(data) {
+        return `
+            <a href="#" data-content-type="movie" class="content-type-link ${data.content_type === 'movie' ? 'active' : ''}">Movies</a>
+            <a href="#" data-content-type="episode" class="content-type-link ${data.content_type === 'episode' ? 'active' : ''}">Episodes</a>
+        `;
+    }
+
+    function updateUIForCurrentState(data) {
+        // ... (implement UI update logic)
+    }
+
+    function attachEventListeners() {
+        document.querySelectorAll('.content-type-link').forEach(link => {
+            link.addEventListener('click', function(e) {
+                e.preventDefault();
+                var contentType = this.getAttribute('data-content-type');
+                clearFilter();
+                updateContent('{{ url_for('database.index') }}', { content_type: contentType });
+            });
+        });
+
+        document.querySelectorAll('.pagination-link').forEach(link => {
+            link.addEventListener('click', function(e) {
+                e.preventDefault();
+                var letter = this.getAttribute('data-letter');
+                clearFilter();
+                updateContent('{{ url_for('database.index') }}', { letter: letter });
+            });
+        });
+    }
+
+    function attachDeleteListeners() {
+        document.querySelectorAll('.delete-item').forEach(button => {
+            button.addEventListener('click', function(e) {
+                e.preventDefault();
+                const itemId = this.getAttribute('data-item-id');
+                showDeleteConfirmation(itemId);
+            });
+        });
+    }
+
+    function attachRescrapeListeners() {
+        document.querySelectorAll('.rescrape-item').forEach(button => {
+            button.addEventListener('click', function(e) {
+                e.preventDefault();
+                const itemId = this.getAttribute('data-item-id');
+                showRescrapeConfirmation(itemId);
+            });
+        });
+    }
+
+    function showDeleteConfirmation(itemId) {
+        showPopup({
+            type: POPUP_TYPES.CONFIRM,
+            title: 'Confirm Deletion',
+            message: 'Are you sure you want to delete this item?',
+            confirmText: 'Delete',
+            cancelText: 'Cancel',
+            onConfirm: () => deleteItem(itemId),
+            onCancel: () => {} // Do nothing on cancel
+        });
+    }
+
+    function showRescrapeConfirmation(itemId) {
+        showPopup({
+            type: POPUP_TYPES.CONFIRM,
+            title: 'Confirm Rescrape',
+            message: 'Are you sure you want to move this item back to the Wanted queue for rescraping?',
+            confirmText: 'Rescrape',
+            cancelText: 'Cancel',
+            onConfirm: () => rescrapeItem(itemId),
+            onCancel: () => {} // Do nothing on cancel
+        });
+    }
+
+    function deleteItem(itemId) {
+        Loading.show();
+        fetch('{{ url_for('database.delete_item') }}', {
+            method: 'POST',
+            headers: {
+                'Content-Type': 'application/json'
+            },
+            body: JSON.stringify({ item_id: itemId })
+        })
+        .then(response => {
+            if (!response.ok) {
+                throw new Error('Network response was not ok');
+            }
+            return response.json();
+        })
+        .then(data => {
+            if (data.success) {
+                // Remove the row from the table
+                const row = document.querySelector(`button[data-item-id="${itemId}"]`).closest('tr');
+                row.remove();
+                // Show success popup
+                showPopup({
+                    type: POPUP_TYPES.SUCCESS,
+                    title: 'Success',
+                    message: 'Item deleted successfully',
+                    autoClose: 3000 // Close after 3 seconds
+                });
+            } else {
+                throw new Error(data.error || 'Unknown error');
+            }
+        })
+        .catch(error => {
+            console.error('Error:', error);
+            // Show error popup
+            showPopup({
+                type: POPUP_TYPES.ERROR,
+                title: 'Error',
+                message: 'An error occurred while deleting the item: ' + error.message,
+            });
+        })
+        .finally(() => {
+            Loading.hide();
+        });
+    }
+
+    function rescrapeItem(itemId) {
+        fetch('{{ url_for('debug.rescrape_item') }}', {
+            method: 'POST',
+            headers: {
+                'Content-Type': 'application/json'
+            },
+            body: JSON.stringify({ item_id: itemId })
+        })
+        .then(response => {
+            if (!response.ok) {
+                throw new Error('Network response was not ok');
+            }
+            return response.json();
+        })
+        .then(data => {
+            if (data.success) {
+                // Remove the row from the table
+                const row = document.querySelector(`button[data-item-id="${itemId}"]`).closest('tr');
+                row.remove();
+                // Show success popup
+                showPopup({
+                    type: POPUP_TYPES.SUCCESS,
+                    title: 'Success',
+                    message: 'Item moved to Wanted queue for rescraping',
+                    autoClose: 3000 // Close after 3 seconds
+                });
+            } else {
+                throw new Error(data.error || 'Unknown error');
+            }
+        })
+        .catch(error => {
+            console.error('Error:', error);
+            // Show error popup
+            showPopup({
+                type: POPUP_TYPES.ERROR,
+                title: 'Error',
+                message: 'An error occurred while moving the item to the Wanted queue: ' + error.message,
+            });
+        });
+    }
+
+    function clearFilter() {
+        const filterColumn = document.getElementById('filter-column');
+        const filterValue = document.getElementById('filter-value');
+        if (filterColumn) filterColumn.value = '';
+        if (filterValue) filterValue.value = '';
+    }
+
+    // Add bulk action handlers
+    const selectAllBtn = document.getElementById('select-all');
+    const bulkDeleteBtn = document.getElementById('bulk-delete');
+    const bulkMoveQueue = document.getElementById('bulk-move-queue');
+    let lastChecked = null;
+    let allSelected = false;
+
+    // Select all functionality
+    selectAllBtn.addEventListener('click', function() {
+        allSelected = !allSelected;
+        const checkboxes = document.querySelectorAll('.item-select');
+        checkboxes.forEach(checkbox => {
+            checkbox.checked = allSelected;
+        });
+        this.textContent = allSelected ? 'Unselect All' : 'Select All';
+        updateBulkActionButtons();
+    });
+
+    // Handle individual checkbox changes
+    document.addEventListener('change', function(e) {
+        if (e.target.classList.contains('item-select')) {
+            updateBulkActionButtons();
+            // Update select all button text based on checkbox state
+            const checkboxes = Array.from(document.querySelectorAll('.item-select'));
+            const allChecked = checkboxes.every(cb => cb.checked);
+            const noneChecked = checkboxes.every(cb => !cb.checked);
+            selectAllBtn.textContent = allChecked ? 'Unselect All' : 'Select All';
+            allSelected = allChecked;
+        }
+    });
+
+    // Handle shift+click for range selection
+    document.addEventListener('click', function(e) {
+        if (e.target.classList.contains('item-select')) {
+            if (!lastChecked) {
+                lastChecked = e.target;
+                return;
+            }
+
+            if (e.shiftKey) {
+                const checkboxes = Array.from(document.querySelectorAll('.item-select'));
+                const start = checkboxes.indexOf(e.target);
+                const end = checkboxes.indexOf(lastChecked);
+                
+                checkboxes.slice(
+                    Math.min(start, end),
+                    Math.max(start, end) + 1
+                ).forEach(checkbox => {
+                    checkbox.checked = lastChecked.checked;
+                });
+            }
+
+            lastChecked = e.target;
+            updateBulkActionButtons();
+        }
+    });
+
+    // Update bulk action button states
+    function updateBulkActionButtons() {
+        const selectedCount = document.querySelectorAll('.item-select:checked').length;
+        bulkDeleteBtn.disabled = selectedCount === 0;
+        bulkMoveQueue.disabled = selectedCount === 0;
+    }
+
+    // Handle bulk delete
+    bulkDeleteBtn.addEventListener('click', function() {
+        const selectedItems = Array.from(document.querySelectorAll('.item-select:checked'))
+            .map(checkbox => checkbox.dataset.itemId);
+        
+        if (selectedItems.length === 0) return;
+
+        showPopup({
+            type: POPUP_TYPES.CONFIRM,
+            message: `Are you sure you want to delete ${selectedItems.length} item(s)?`,
+            title: 'Confirm Deletion',
+            onConfirm: () => {
+                Loading.show();
+                const formData = new FormData();
+                formData.append('action', 'delete');
+                // Add each selected item individually
+                selectedItems.forEach(id => {
+                    formData.append('selected_items', id);
+                });
+
+                fetch('/database/bulk_queue_action', {
+                    method: 'POST',
+                    body: formData
+                })
+                .then(response => response.json())
+                .then(data => {
+                    Loading.hide();
+                    if (data.success) {
+                        showPopup({
+                            type: POPUP_TYPES.SUCCESS,
+                            message: data.message,
+                            title: 'Success'
+                        });
+                        // Refresh the page to show updated content
+                        window.location.reload();
+                    } else {
+                        throw new Error(data.error || 'Failed to delete items');
+                    }
+                })
+                .catch(error => {
+                    Loading.hide();
+                    showPopup({
+                        type: POPUP_TYPES.ERROR,
+                        message: error.message,
+                        title: 'Error'
+                    });
+                });
+            }
+        });
+    });
+
+    // Handle bulk move to queue
+    bulkMoveQueue.addEventListener('change', function() {
+        const selectedQueue = this.value;
+        if (!selectedQueue) return;
+
+        const selectedItems = Array.from(document.querySelectorAll('.item-select:checked'))
+            .map(checkbox => checkbox.dataset.itemId);
+        
+        if (selectedItems.length === 0) return;
+
+        showPopup({
+            type: POPUP_TYPES.CONFIRM,
+            message: `Are you sure you want to move ${selectedItems.length} item(s) to ${selectedQueue} queue?`,
+            title: 'Confirm Move',
+            onConfirm: () => {
+                Loading.show();
+                const formData = new FormData();
+                formData.append('action', 'move');
+                formData.append('target_queue', selectedQueue);
+                // Add each selected item individually
+                selectedItems.forEach(id => {
+                    formData.append('selected_items', id);
+                });
+
+                fetch('/database/bulk_queue_action', {
+                    method: 'POST',
+                    body: formData
+                })
+                .then(response => response.json())
+                .then(data => {
+                    Loading.hide();
+                    if (data.success) {
+                        showPopup({
+                            type: POPUP_TYPES.SUCCESS,
+                            message: data.message,
+                            title: 'Success'
+                        });
+                        // Refresh the page to show updated content
+                        setTimeout(() => {
+                            window.location.reload();
+                        }, 1000);
+                    } else {
+                        throw new Error(data.error || 'Failed to move items');
+                    }
+                })
+                .catch(error => {
+                    Loading.hide();
+                    showPopup({
+                        type: POPUP_TYPES.ERROR,
+                        message: error.message,
+                        title: 'Error'
+                    });
+                });
+            }
+        });
+        
+        // Reset the select element
+        this.value = '';
+    });
+
+    // Initial attachment of event listeners
+    attachEventListeners();
+    attachDeleteListeners();
+    attachRescrapeListeners();
+});
+
+Loading.init();
+</script>
 {% endblock %}