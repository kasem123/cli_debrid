--- conflicted
+++ resolved
@@ -6,13 +6,8 @@
 from settings import get_setting, get_all_settings
 from content_checkers.overseerr import get_wanted_from_overseerr 
 from content_checkers.collected import get_wanted_from_collected
-<<<<<<< HEAD
-from content_checkers.plex_watchlist import get_wanted_from_plex_watchlist
-from content_checkers.trakt import get_wanted_from_trakt_lists, get_wanted_from_trakt_watchlist
-=======
 from content_checkers.plex_watchlist import get_wanted_from_plex_watchlist, get_wanted_from_other_plex_watchlist
 from content_checkers.trakt import get_wanted_from_trakt_lists, get_wanted_from_trakt_watchlist, get_wanted_from_trakt_collection
->>>>>>> 6303383a
 from metadata.metadata import process_metadata, refresh_release_dates, get_runtime, get_episode_airtime
 from content_checkers.mdb_list import get_wanted_from_mdblists
 from database import add_collected_items, add_wanted_items
@@ -31,10 +26,7 @@
 from content_checkers.trakt import check_trakt_early_releases
 from debrid.base import TooManyDownloadsError, RateLimitError
 import tempfile
-<<<<<<< HEAD
-=======
 from api_tracker import api  # Add this import for the api module
->>>>>>> 6303383a
 
 queue_logger = logging.getLogger('queue_logger')
 program_runner = None
@@ -54,13 +46,10 @@
         self._initialized = True
         self.running = False
         self.initializing = False
-<<<<<<< HEAD
-=======
         self.currently_running_tasks = set()  # Track which tasks are currently running
         self.pause_reason = None  # Track why the queue is paused
         self.connectivity_failure_time = None  # Track when connectivity failed
         self.connectivity_retry_count = 0  # Track number of retries
->>>>>>> 6303383a
         
         from queue_manager import QueueManager
         
@@ -97,20 +86,13 @@
             'task_purge_not_wanted_magnets_file': 604800,
             'task_generate_airtime_report': 3600,
             'task_check_service_connectivity': 60,
-<<<<<<< HEAD
-            'task_send_notifications': 300,  # Run every 5 minutes (300 seconds)
-=======
             'task_send_notifications': 15,  # Run every 0.25 minutes (15 seconds)
->>>>>>> 6303383a
             'task_sync_time': 3600,  # Run every hour
             'task_check_trakt_early_releases': 3600,  # Run every hour
             'task_reconcile_queues': 300,  # Run every 5 minutes
             'task_heartbeat': 120,  # Run every 2 minutes
-<<<<<<< HEAD
-=======
             'task_local_library_scan': 900,  # Run every 5 minutes
             'task_refresh_download_stats': 300,  # Run every 5 minutes
->>>>>>> 6303383a
         }
         self.start_time = time.time()
         self.last_run_times = {task: self.start_time for task in self.task_intervals}
@@ -132,18 +114,11 @@
             'task_sync_time',
             'task_check_trakt_early_releases',
             'task_reconcile_queues',
-<<<<<<< HEAD
-            'task_heartbeat'
-        }
-
-        if not get_setting('Debug', 'symlink_collected_files'):
-=======
             'task_heartbeat',
             'task_refresh_download_stats'  # Add the new task
         }
 
         if get_setting('File Management', 'file_collection_management') == 'Plex':
->>>>>>> 6303383a
             self.enabled_tasks.add('task_plex_full_scan')
         else:
             self.enabled_tasks.add('task_local_library_scan')
@@ -156,286 +131,6 @@
         if self.running:
             if random_number < 100:
                 logging.info("Program running...")
-<<<<<<< HEAD
-            else:
-                logging.info("Program running...is your fridge?")
-
-    # Modify this method to cache content sources
-    def get_content_sources(self, force_refresh=False):
-        if self.content_sources is None or force_refresh:
-            settings = get_all_settings()
-            self.content_sources = settings.get('Content Sources', {})
-            debug_settings = settings.get('Debug', {})
-            custom_check_periods = debug_settings.get('content_source_check_period', {})
-            
-            default_intervals = {
-                'Overseerr': 900,
-                'MDBList': 900,
-                'Collected': 86400,
-                'Trakt Watchlist': 900,
-                'Trakt Lists': 900,
-                'Plex Watchlist': 900
-            }
-            
-            for source, data in self.content_sources.items():
-                if isinstance(data, str):
-                    data = {'enabled': data.lower() == 'true'}
-                
-                if not isinstance(data, dict):
-                    logging.error(f"Unexpected data type for content source {source}: {type(data)}")
-                    continue
-                
-                source_type = source.split('_')[0]
-
-                # Use custom check period if present, otherwise use default
-                custom_interval = custom_check_periods.get(source)
-                if custom_interval is not None:
-                    data['interval'] = int(custom_interval) * 60  # Convert minutes to seconds
-                else:
-                    data['interval'] = int(data.get('interval', default_intervals.get(source_type, 3600)))
-
-                task_name = f'task_{source}_wanted'
-                self.task_intervals[task_name] = data['interval']
-                self.last_run_times[task_name] = self.start_time
-                
-                if isinstance(data.get('enabled'), str):
-                    data['enabled'] = data['enabled'].lower() == 'true'
-                
-                if data.get('enabled', False):
-                    self.enabled_tasks.add(task_name)
-            
-            # Log the intervals only once
-            logging.info("Content source intervals:")
-            for task, interval in self.task_intervals.items():
-                if task.startswith('task_') and task.endswith('_wanted'):
-                    logging.info(f"{task}: {interval} seconds")
-
-        return self.content_sources
-        
-    def should_run_task(self, task_name):
-        if task_name not in self.enabled_tasks:
-            return False
-        current_time = time.time()
-        time_since_last_run = current_time - self.last_run_times[task_name]
-        should_run = time_since_last_run >= self.task_intervals[task_name]
-        if should_run:
-            self.last_run_times[task_name] = current_time
-        return should_run
-
-    def task_check_service_connectivity(self):
-        logging.debug("Checking service connectivity")
-        from routes.program_operation_routes import check_service_connectivity
-        if check_service_connectivity():
-            logging.debug("Service connectivity check passed")
-        else:
-            logging.error("Service connectivity check failed")
-            self.handle_connectivity_failure()
-
-    def handle_connectivity_failure(self):
-        from routes.program_operation_routes import stop_program, check_service_connectivity
-        from extensions import app  # Import the Flask app
-
-        logging.warning("Pausing program queue due to connectivity failure")
-        self.pause_queue()
-
-        retry_count = 0
-        max_retries = 5  # 5 minutes (5 * 60 seconds)
-
-        while retry_count < max_retries:
-            time.sleep(60)  # Wait for 1 minute
-            retry_count += 1
-
-            if check_service_connectivity():
-                logging.info("Service connectivity restored")
-                self.resume_queue()
-                return
-
-            logging.warning(f"Service connectivity check failed. Retry {retry_count}/{max_retries}")
-
-        logging.error("Service connectivity not restored after 5 minutes. Stopping the program.")
-        with app.app_context():
-            stop_result = stop_program()
-            logging.info(f"Program stop result: {stop_result}")
-
-    def pause_queue(self):
-        from queue_manager import QueueManager
-        
-        QueueManager().pause_queue()
-        self.queue_paused = True
-        logging.info("Queue paused")
-
-    def resume_queue(self):
-        from queue_manager import QueueManager
-
-        QueueManager().resume_queue()
-        self.queue_paused = False
-        logging.info("Queue resumed")
-
-    # Update this method to use the cached content sources
-    def process_queues(self):
-        try:
-            # Remove excessive debug logging at start of cycle
-            self.update_heartbeat()
-            self.check_heartbeat()
-            self.check_task_health()
-            current_time = time.time()
-            
-            # Update all queues from database
-            self.queue_manager.update_all_queues()
-            
-            # Process queue tasks
-            for queue_name in ['Wanted', 'Scraping', 'Adding', 'Checking', 'Sleeping', 'Unreleased', 'Blacklisted', 'Pending Uncached', 'Upgrading']:
-                should_run = self.should_run_task(queue_name)
-                time_since_last = current_time - self.last_run_times[queue_name]
-                # Remove per-queue debug logging unless it's going to run
-                if should_run:
-                    # logging.debug(f"Queue {queue_name}: Time since last run: {time_since_last:.2f}s")
-                    # logging.info(f"Processing {queue_name} queue")
-                    self.safe_process_queue(queue_name)
-
-            # Process content source tasks
-            for source, data in self.get_content_sources().items():
-                task_name = f'task_{source}_wanted'
-                should_run = self.should_run_task(task_name)
-                time_since_last = current_time - self.last_run_times[task_name]
-                # Remove content source debug logging unless it's going to run
-                if should_run:
-                    # logging.debug(f"Content source {source}: Time since last run: {time_since_last:.2f}s")
-                    try:
-                        self.process_content_source(source, data)
-                    except Exception as e:
-                        logging.error(f"Error processing content source {source}: {str(e)}")
-                        logging.error(traceback.format_exc())
-            
-            # Process other enabled tasks
-            for task_name in self.enabled_tasks:
-                if (task_name not in ['Wanted', 'Scraping', 'Adding', 'Checking', 'Sleeping', 'Unreleased', 'Blacklisted', 'Pending Uncached', 'Upgrading'] 
-                    and not task_name.endswith('_wanted')):
-                    if self.should_run_task(task_name):
-                        # Only log when task will actually run
-                        # logging.debug(f"Running task: {task_name}")
-                        try:
-                            task_method = getattr(self, task_name)
-                            task_method()
-                        except Exception as e:
-                            logging.error(f"Error running task {task_name}: {str(e)}")
-                            logging.error(traceback.format_exc())
-
-        except Exception as e:
-            logging.error(f"Error in process_queues: {str(e)}")
-            logging.error(traceback.format_exc())
-
-    def safe_process_queue(self, queue_name: str):
-        try:
-            start_time = time.time()
-            
-            if not hasattr(self, 'queue_manager') or not hasattr(self.queue_manager, 'queues'):
-                logging.error("Queue manager not properly initialized")
-                return None
-                
-            if queue_name not in self.queue_manager.queues:
-                logging.error(f"Queue '{queue_name}' not found in queue manager!")
-                return None
-            
-            # Convert queue name to method name, replacing spaces with underscores
-            method_name = f'process_{queue_name.lower().replace(" ", "_")}'
-            if not hasattr(self.queue_manager, method_name):
-                logging.error(f"Process method '{method_name}' not found in queue manager!")
-                return None
-                
-            process_method = getattr(self.queue_manager, method_name)
-            
-            queue_contents = self.queue_manager.queues[queue_name].get_contents()
-            
-            if self.queue_manager.is_paused():
-                logging.warning(f"Queue processing is paused. Skipping {queue_name} queue.")
-                return None
-            
-            try:
-                result = process_method()
-            #except TooManyDownloadsError:
-            #    logging.warning("Pausing queue due to too many active downloads on Debrid")
-            #    self.queue_manager.pause_queue()
-            #    return None
-            except RateLimitError:
-                logging.warning("Rate limit exceeded on Debrid API")
-                self.handle_rate_limit()
-                return None
-            
-            queue_contents = self.queue_manager.queues[queue_name].get_contents()
-            
-            duration = time.time() - start_time
-            
-            return result
-        
-        except Exception as e:
-            logging.error(f"Error processing {queue_name} queue: {str(e)}")
-            logging.error(traceback.format_exc())
-            return None
-
-    def task_plex_full_scan(self):
-        get_and_add_all_collected_from_plex()
-        
-    def process_content_source(self, source, data):
-        source_type = source.split('_')[0]
-        versions = data.get('versions', {})
-
-        logging.debug(f"Processing content source: {source} (type: {source_type})")
-
-        try:
-            wanted_content = []
-            if source_type == 'Overseerr':
-                wanted_content = get_wanted_from_overseerr()
-            elif source_type == 'MDBList':
-                mdblist_urls = data.get('urls', '').split(',')
-                for mdblist_url in mdblist_urls:
-                    mdblist_url = mdblist_url.strip()
-                    wanted_content.extend(get_wanted_from_mdblists(mdblist_url, versions))
-            elif source_type == 'Trakt Watchlist':
-                wanted_content = get_wanted_from_trakt_watchlist()
-            elif source_type == 'Trakt Lists':
-                trakt_lists = data.get('trakt_lists', '').split(',')
-                for trakt_list in trakt_lists:
-                    trakt_list = trakt_list.strip()
-                    wanted_content.extend(get_wanted_from_trakt_lists(trakt_list, versions))
-            elif source_type == 'Collected':
-                wanted_content = get_wanted_from_collected()
-            elif source_type == 'Plex Watchlist':
-                wanted_content = get_wanted_from_plex_watchlist(versions)
-            else:
-                logging.warning(f"Unknown source type: {source_type}")
-                return
-
-            logging.debug(f"Retrieved wanted content from {source}: {len(wanted_content)} items")
-
-            if wanted_content:
-                total_items = 0
-                if isinstance(wanted_content, list) and len(wanted_content) > 0 and isinstance(wanted_content[0], tuple):
-                    # Handle list of tuples
-                    for items, item_versions in wanted_content:
-                        try:
-                            processed_items = process_metadata(items)
-                            if processed_items:
-                                all_items = processed_items.get('movies', []) + processed_items.get('episodes', [])
-                                add_wanted_items(all_items, item_versions or versions)
-                                total_items += len(all_items)
-                        except Exception as e:
-                            logging.error(f"Error processing items from {source}: {str(e)}")
-                else:
-                    # Handle single list of items
-                    try:
-                        processed_items = process_metadata(wanted_content)
-                        if processed_items:
-                            all_items = processed_items.get('movies', []) + processed_items.get('episodes', [])
-                            add_wanted_items(all_items, versions)
-                            total_items += len(all_items)
-                    except Exception as e:
-                        logging.error(f"Error processing items from {source}: {str(e)}")
-                
-                logging.info(f"Added {total_items} wanted items from {source}")
-            else:
-                logging.warning(f"No wanted content retrieved from {source}")
-=======
             else:
                 logging.info("Program running...is your fridge?")
 
@@ -1100,7 +795,6 @@
                         queue_manager.move_to_collected(item, "Checking")
             else:
                 logging.debug("No items in Checking state to scan for")
->>>>>>> 6303383a
 
     def task_refresh_download_stats(self):
         """Task to refresh the download stats cache"""
@@ -1109,284 +803,7 @@
             get_cached_download_stats()  # This will refresh the cache if needed
             logging.debug("Download stats cache refreshed")
         except Exception as e:
-<<<<<<< HEAD
-            logging.error(f"Error processing content source {source}: {str(e)}")
-            logging.error(traceback.format_exc())
-
-    def task_refresh_release_dates(self):
-        refresh_release_dates()
-    
-    def task_purge_not_wanted_magnets_file(self):
-        purge_not_wanted_magnets_file()
-
-    def task_generate_airtime_report(self):
-        generate_airtime_report()
-
-    def task_debug_log(self):
-        current_time = time.time()
-        debug_info = []
-        for task, interval in self.task_intervals.items():
-            time_until_next_run = interval - (current_time - self.last_run_times[task])
-            minutes, seconds = divmod(int(time_until_next_run), 60)
-            hours, minutes = divmod(minutes, 60)
-            debug_info.append(f"{task}: {hours:02d}:{minutes:02d}:{seconds:02d}")
-
-        logging.info("Time until next task run:\n" + "\n".join(debug_info))
-
-    def run_initialization(self):
-        self.initializing = True
-        logging.info("Running initialization...")
-        skip_initial_plex_update = get_setting('Debug', 'skip_initial_plex_update', False)
-        
-        disable_initialization = get_setting('Debug', 'disable_initialization', '')
-        if not disable_initialization:
-            initialize(skip_initial_plex_update)
-            logging.info("Initialization complete")
-        else:
-            logging.info("Initialization disabled, skipping...")
-        
-        self.initializing = False
-
-    def start(self):
-        if not self.running:
-            self.running = True
-            self.run()
-
-    def stop(self):
-        logging.warning("Program stop requested")
-        self.running = False
-        self.initializing = False
-
-    def is_running(self):
-        return self.running
-
-    def is_initializing(self):  # Add this method
-        return self.initializing
-
-    def run(self):
-        try:
-            logging.info("Starting program run")
-            self.running = True  # Make sure running flag is set
-            logging.info(f"Program running state: {self.running}")
-            
-            self.run_initialization()
-            
-            while self.running:
-                try:
-                    cycle_start = time.time()
-                    #logging.debug("Starting main program cycle")
-                    
-                    # Log program state
-                    #logging.debug(f"Program state - Running: {self.running}, Initializing: {self.initializing}")
-                    
-                    self.process_queues()
-                    
-                    cycle_duration = time.time() - cycle_start
-                    #logging.debug(f"Completed main program cycle in {cycle_duration:.2f} seconds")
-                    
-                    # Check queue manager state
-                    if hasattr(self, 'queue_manager'):
-                        paused = self.queue_manager.is_paused()
-                        current_time = time.time()
-                        if paused:
-                            # Initialize last_pause_log if it doesn't exist
-                            if not hasattr(self, 'last_pause_log'):
-                                self.last_pause_log = 0
-                            
-                            # Log only every 30 seconds
-                            if current_time - self.last_pause_log >= 30:
-                                logging.warning("Queue manager is currently paused")
-                                self.last_pause_log = current_time
-                
-                except Exception as e:
-                    logging.error(f"Unexpected error in main loop: {str(e)}")
-                    logging.error(traceback.format_exc())
-                finally:
-                    time.sleep(1)  # Main loop runs every second
-
-            logging.warning("Program has stopped running")
-        except Exception as e:
-            logging.error(f"Fatal error in run method: {str(e)}")
-            logging.error(traceback.format_exc())
-
-    def invalidate_content_sources_cache(self):
-        self.content_sources = None
-
-    def sync_time(self):
-        try:
-            ntp_client = ntplib.NTPClient()
-            response = ntp_client.request('pool.ntp.org', version=3)
-            system_time = time.time()
-            ntp_time = response.tx_time
-            offset = ntp_time - system_time
-            
-            if abs(offset) > 1:  # If offset is more than 1 second
-                logging.warning(f"System time is off by {offset:.2f} seconds. Adjusting task timers.")
-                self.last_run_times = {task: ntp_time for task in self.task_intervals}
-        except:
-            logging.error("Failed to synchronize time with NTP server")
-
-    def check_task_health(self):
-        current_time = time.time()
-        for task, last_run_time in self.last_run_times.items():
-            time_since_last_run = current_time - last_run_time
-            # Only log task health at debug level if there's an issue
-            if time_since_last_run > self.task_intervals[task] * 2:
-                # logging.warning(f"Task {task} hasn't run in {time_since_last_run:.2f} seconds (should run every {self.task_intervals[task]} seconds)")
-                self.last_run_times[task] = current_time
-
-    def task_check_trakt_early_releases(self):
-        check_trakt_early_releases()
-
-    def update_heartbeat(self):
-        heartbeat_file = os.path.join(tempfile.gettempdir(), 'program_heartbeat')
-        with open(heartbeat_file, 'w') as f:
-            f.write(str(int(time.time())))
-
-    def check_heartbeat(self):
-        heartbeat_file = os.path.join(tempfile.gettempdir(), 'program_heartbeat')
-        if os.path.exists(heartbeat_file):
-            with open(heartbeat_file, 'r') as f:
-                last_heartbeat = int(f.read())
-            if time.time() - last_heartbeat > 300:  # 5 minutes
-                logging.error("Program heartbeat is stale. Restarting.")
-                self.stop()
-                self.start()
-
-    def task_send_notifications(self):
-        db_content_dir = os.environ.get('USER_DB_CONTENT', '/user/db_content/')
-        notifications_file = Path(db_content_dir) / "collected_notifications.pkl"
-        
-        if notifications_file.exists():
-            try:
-                with open(notifications_file, "rb") as f:
-                    notifications = pickle.load(f)
-                
-                if notifications:
-                    # Fetch enabled notifications
-                    response = requests.get('http://localhost:5000/settings/notifications/enabled')
-                    if response.status_code == 200:
-                        enabled_notifications = response.json().get('enabled_notifications', {})
-                        
-                        # Send notifications
-                        send_notifications(notifications, enabled_notifications)
-                        
-                        # Clear the notifications file
-                        with open(notifications_file, "wb") as f:
-                            pickle.dump([], f)
-                        
-                        logging.info(f"Sent {len(notifications)} notifications and cleared the notifications file")
-                    else:
-                        logging.error(f"Failed to fetch enabled notifications: {response.text}")
-                else:
-                    logging.debug("No notifications to send")
-            except Exception as e:
-                logging.error(f"Error processing notifications: {str(e)}")
-        else:
-            logging.debug("No notifications file found")
-
-    def task_sync_time(self):
-        self.sync_time()
-
-    def task_reconcile_queues(self):
-        """Task to reconcile items in Checking state with matching filled_by_file items"""
-        from database.core import get_db_connection
-        import logging
-        import os
-        from datetime import datetime
-
-        # Setup specific logging for reconciliations
-        reconciliation_logger = logging.getLogger('reconciliations')
-        if not reconciliation_logger.handlers:
-            log_dir = os.environ.get('USER_LOGS', '/user/logs/')
-            os.makedirs(log_dir, exist_ok=True)
-            log_file = os.path.join(log_dir, 'reconciliations.log')
-            handler = logging.FileHandler(log_file)
-            handler.setFormatter(logging.Formatter('%(asctime)s - %(message)s'))
-            reconciliation_logger.addHandler(handler)
-            reconciliation_logger.setLevel(logging.INFO)
-
-        conn = get_db_connection()
-        try:
-            # Get all items in Checking state
-            cursor = conn.execute('''
-                SELECT * FROM media_items 
-                WHERE state = 'Checking' 
-                AND filled_by_file IS NOT NULL
-            ''')
-            checking_items = cursor.fetchall()
-            
-            for checking_item in checking_items:
-                if not checking_item['filled_by_file']:
-                    continue
-
-                # Find matching items with the same filled_by_file
-                cursor = conn.execute('''
-                    SELECT * FROM media_items 
-                    WHERE filled_by_file = ? 
-                    AND id != ? 
-                    AND state != 'Checking'
-                ''', (checking_item['filled_by_file'], checking_item['id']))
-                matching_items = cursor.fetchall()
-
-                for matching_item in matching_items:
-                    # Log the reconciliation
-                    reconciliation_logger.info(
-                        f"Reconciling items:\n"
-                        f"  Checking Item: ID={checking_item['id']}, Title={checking_item['title']}, "
-                        f"Type={checking_item['type']}, File={checking_item['filled_by_file']}\n"
-                        f"  Matching Item: ID={matching_item['id']}, Title={matching_item['title']}, "
-                        f"State={matching_item['state']}, Type={matching_item['type']}"
-                    )
-
-                    # Update the checking item to Collected state with timestamp
-                    conn.execute('''
-                        UPDATE media_items 
-                        SET state = 'Collected', 
-                            collected_at = ? 
-                        WHERE id = ?
-                    ''', (datetime.now().strftime('%Y-%m-%d %H:%M:%S'), checking_item['id']))
-
-                    # Delete the matching item
-                    conn.execute('DELETE FROM media_items WHERE id = ?', (matching_item['id'],))
-                    
-                    reconciliation_logger.info(
-                        f"Updated checking item (ID={checking_item['id']}) to Collected state and "
-                        f"deleted matching item (ID={matching_item['id']})"
-                    )
-
-            conn.commit()
-            logging.info("Queue reconciliation completed successfully")
-            
-        except Exception as e:
-            logging.error(f"Error during queue reconciliation: {str(e)}")
-            conn.rollback()
-        finally:
-            conn.close()
-
-    def reinitialize(self):
-        """Force reinitialization of the program runner to pick up new settings"""
-        logging.info("Reinitializing ProgramRunner...")
-        self._initialized = False
-        self.__init__()
-        # Force refresh content sources
-        self.get_content_sources(force_refresh=True)
-        logging.info("ProgramRunner reinitialized successfully")
-
-    def handle_rate_limit(self):
-        """Handle rate limit by pausing the queue for 30 minutes"""
-        logging.warning("Rate limit exceeded. Pausing queue for 30 minutes.")
-        self.pause_queue()
-        
-        # Schedule queue resume after 30 minutes
-        resume_time = datetime.now() + timedelta(minutes=30)
-        logging.info(f"Queue will resume at {resume_time}")
-        
-        # Sleep for 30 minutes
-        time.sleep(1800)  # 30 minutes in seconds
-        
-        logging.info("Rate limit pause period complete. Resuming queue.")
-        self.resume_queue()
+            logging.error(f"Error refreshing download stats cache: {str(e)}")
 
 def process_overseerr_webhook(data):
     notification_type = data.get('notification_type')
@@ -1412,7 +829,15 @@
         'media_type': media_type
     }
 
+    # Add requested_seasons if present in media data
+    if media_type == 'tv' and media.get('requested_seasons'):
+        wanted_item['requested_seasons'] = media['requested_seasons']
+        logging.info(f"Added requested seasons to wanted item: {media['requested_seasons']}")
+    else:
+        logging.debug(f"No requested seasons found in media data: {media}")
+
     wanted_content = [wanted_item]
+    logging.debug(f"Processing wanted content with item: {wanted_item}")
     wanted_content_processed = process_metadata(wanted_content)
     if wanted_content_processed:
         # Get the versions for Overseerr from settings
@@ -1420,7 +845,11 @@
         overseerr_settings = next((data for source, data in content_sources.items() if source.startswith('Overseerr')), {})
         versions = overseerr_settings.get('versions', {})
         
+        logging.info(f"Versions: {versions}")
+
         all_items = wanted_content_processed.get('movies', []) + wanted_content_processed.get('episodes', []) + wanted_content_processed.get('anime', [])
+        for item in all_items:
+            item['content_source'] = 'overseerr_webhook'
         add_wanted_items(all_items, versions)
         logging.info(f"Processed and added wanted item from webhook: {wanted_item}")
 
@@ -1451,85 +880,6 @@
             report.append(f"{title} ({item_type}): Unknown release date")
             continue
 
-=======
-            logging.error(f"Error refreshing download stats cache: {str(e)}")
-
-def process_overseerr_webhook(data):
-    notification_type = data.get('notification_type')
-
-    if notification_type == 'TEST_NOTIFICATION':
-        logging.info("Received test notification from Overseerr")
-        return
-
-    media = data.get('media')
-    if not media:
-        logging.warning("Received webhook without media information")
-        return
-
-    media_type = media.get('media_type')
-    tmdb_id = media.get('tmdbId')
-
-    if not media_type or not tmdb_id:
-        logging.error("Invalid webhook data: missing media_type or tmdbId")
-        return
-
-    wanted_item = {
-        'tmdb_id': tmdb_id,
-        'media_type': media_type
-    }
-
-    # Add requested_seasons if present in media data
-    if media_type == 'tv' and media.get('requested_seasons'):
-        wanted_item['requested_seasons'] = media['requested_seasons']
-        logging.info(f"Added requested seasons to wanted item: {media['requested_seasons']}")
-    else:
-        logging.debug(f"No requested seasons found in media data: {media}")
-
-    wanted_content = [wanted_item]
-    logging.debug(f"Processing wanted content with item: {wanted_item}")
-    wanted_content_processed = process_metadata(wanted_content)
-    if wanted_content_processed:
-        # Get the versions for Overseerr from settings
-        content_sources = ProgramRunner().get_content_sources(force_refresh=True)
-        overseerr_settings = next((data for source, data in content_sources.items() if source.startswith('Overseerr')), {})
-        versions = overseerr_settings.get('versions', {})
-        
-        logging.info(f"Versions: {versions}")
-
-        all_items = wanted_content_processed.get('movies', []) + wanted_content_processed.get('episodes', []) + wanted_content_processed.get('anime', [])
-        for item in all_items:
-            item['content_source'] = 'overseerr_webhook'
-        add_wanted_items(all_items, versions)
-        logging.info(f"Processed and added wanted item from webhook: {wanted_item}")
-
-def generate_airtime_report():
-    logging.info("Generating airtime report for wanted and unreleased items...")
-    conn = get_db_connection()
-    cursor = conn.cursor()
-
-    # Fetch all wanted and unreleased items
-    cursor.execute("""
-        SELECT id, title, type, release_date, airtime, state
-        FROM media_items
-        WHERE state IN ('Wanted', 'Unreleased')
-        ORDER BY release_date, airtime
-    """)
-    items = cursor.fetchall()
-
-    current_datetime = datetime.now()
-    report = []
-
-    logging.info(f"Movie airtime offset: {get_setting('Queue', 'movie_airtime_offset', '19')}")
-    logging.info(f"Episode airtime offset: {get_setting('Queue', 'episode_airtime_offset', '0')}")
-
-    for item in items:
-        item_id, title, item_type, release_date, airtime, state = item
-        
-        if not release_date or release_date.lower() == "unknown":
-            report.append(f"{title} ({item_type}): Unknown release date")
-            continue
-
->>>>>>> 6303383a
         try:
             release_date = datetime.strptime(release_date, '%Y-%m-%d').date()
         except ValueError:
@@ -1632,13 +982,6 @@
 
 def run_local_library_scan():
     from utilities.local_library_scan import local_library_scan
-<<<<<<< HEAD
-    local_library_scan()
-
-def run_recent_local_library_scan():
-    from utilities.local_library_scan import recent_local_library_scan
-    recent_local_library_scan()
-=======
     logging.info("Full library scan disabled for now")
     #local_library_scan()
 
@@ -1646,7 +989,6 @@
     from utilities.local_library_scan import recent_local_library_scan
     logging.info("Recent library scan disabled for now")
     #recent_local_library_scan()
->>>>>>> 6303383a
 
 def run_program():
     global program_runner
@@ -1654,14 +996,10 @@
 
     if program_runner is None or not program_runner.is_running():
         program_runner = ProgramRunner()
-<<<<<<< HEAD
-        #program_runner.start()  # This will now run the main loop directly
-=======
         # Update the program runner in program_operation_routes
         from routes.program_operation_routes import program_operation_bp
         program_operation_bp.program_runner = program_runner
         program_runner.start()  # Start the program runner
->>>>>>> 6303383a
     else:
         logging.info("Program is already running")
     return program_runner
