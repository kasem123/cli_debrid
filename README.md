--- conflicted
+++ resolved
@@ -67,11 +67,7 @@
 - Plex: Uses Plex's API to get your library and track what you have.
 - Symlinked: Uses a local folder structure to track your library.
 - *Important - if running on Windows, Developer Mode must be enabled to allow symlinking!*
-<<<<<<< HEAD
-  
-=======
-
->>>>>>> 5945e142
+
 ### Settings
 
 A settings menu allows you to configure all program settings:
