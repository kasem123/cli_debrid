import { showPopup, POPUP_TYPES } from './notifications.js';

let currentSettings = {};

export function initializeProgramControls() {
    if (window.isRateLimited) {
        console.log("Rate limit exceeded. Skipping program controls initialization.");
        return;
    }

    const programControlButton = document.getElementById('programControlButton');
    if (!programControlButton) return;

    // Use the initial state from the data attribute
    const initialStatus = document.body.dataset.programStatus;
    updateButtonState(initialStatus === 'Running');

    programControlButton.addEventListener('click', toggleProgram);
    // Add touch event handling for mobile
    programControlButton.addEventListener('touchstart', function(e) {
        e.preventDefault();  // Prevent double-firing on mobile
        toggleProgram();
    });

    function toggleProgram() {
        const currentStatus = programControlButton.dataset.status;
        const action = currentStatus === 'Running' ? 'stop' : 'start';

        if (action === 'start') {
            const conditions = checkRequiredConditions();
            if (!conditions.canRun) {
                let errorMessage = "The program cannot start due to the following reasons:<ul>";
                if (!conditions.scrapersEnabled) {
                    errorMessage += "<li>No scrapers are enabled. Please enable at least one scraper.</li>";
                }
                if (!conditions.contentSourcesEnabled) {
                    errorMessage += "<li>No content sources are enabled. Please enable at least one content source.</li>";
                }
                if (!conditions.requiredSettingsComplete) {
                    errorMessage += "<li>Some required settings are missing. Please fill in all fields in the Required Settings tab (Plex, Debrid Provider, and Metadata Battery settings).</li>";
                }
                errorMessage += "</ul>";
                showErrorPopup(errorMessage);
                return;
            }
        }

        fetch(`/program_operation/api/${action}_program`, { method: 'POST' })
            .then(response => response.json())
            .then(data => {
                if (data.status === 'success') {
                    updateButtonState(action === 'start');
                } else {
                    showErrorPopup(data.message);
                }
            })
            .catch(error => {
                console.error('Error controlling program:', error);
                showErrorPopup('An error occurred while trying to control the program. Please check the console for more details.');
            });
    }

    function updateButtonState(isRunning) {
        if (isRunning) {
            programControlButton.innerHTML = '<i class="fas fa-stop"></i><span class="button-text">Stop Program</span>';
            programControlButton.classList.remove('start-program');
            programControlButton.classList.add('stop-program');
            programControlButton.dataset.status = 'Running';
        } else {
            programControlButton.innerHTML = '<i class="fas fa-play"></i><span class="button-text">Start Program</span>';
            programControlButton.classList.remove('stop-program');
            programControlButton.classList.add('start-program');
            programControlButton.dataset.status = 'Stopped';
        }
        updateSettingsManagement(isRunning);
    }

    function updateSettingsManagement(isRunning) {
        const buttons = document.querySelectorAll('#saveSettingsButton, .add-scraper-link, .add-version-link, .add-source-link, .delete-scraper-btn, .delete-version-btn, .duplicate-version-btn, .delete-source-btn');
        buttons.forEach(button => {
            button.disabled = isRunning;
            button.style.opacity = isRunning ? '0.5' : '1';
            button.style.cursor = isRunning ? 'not-allowed' : 'pointer';
        });
    
        const runningMessage = document.getElementById('programRunningMessage');
        const settingsContainer = document.querySelector('.settings-container');
    
        if (isRunning) {
            if (!runningMessage && settingsContainer) {
                const message = document.createElement('div');
                message.id = 'programRunningMessage';
                message.textContent = 'Program is running. Settings management is disabled.';
                message.style.color = 'red';
                message.style.marginBottom = '10px';
                settingsContainer.prepend(message);
            }
        } else if (runningMessage) {
            runningMessage.remove();
        }
    }

    function checkRequiredConditions() {
        let scrapersEnabled = false;
        let contentSourcesEnabled = false;
        let requiredSettingsComplete = true;

        // Check if at least one scraper is enabled
        if (currentSettings.Scrapers) {
            scrapersEnabled = Object.values(currentSettings.Scrapers).some(scraper => scraper.enabled);
        }

        // Check if at least one content source is enabled
        if (currentSettings['Content Sources']) {
            contentSourcesEnabled = Object.values(currentSettings['Content Sources']).some(source => source.enabled);
        }

        // Check required settings
        const requiredFields = [
<<<<<<< HEAD
            'Plex.url',
            'Plex.token',
=======
            //'Plex.url',
            //'Plex.token',
>>>>>>> fad53721
            'Debrid Provider.provider',
            'Debrid Provider.api_key',
            'Metadata Battery.url'
        ];

        console.log(currentSettings);
        console.log(requiredFields);

        requiredFields.forEach(field => {
            const [section, key] = field.split('.');
            if (!currentSettings[section] || !currentSettings[section][key]) {
                requiredSettingsComplete = false;
            }
        });

        return {
            canRun: scrapersEnabled && contentSourcesEnabled && requiredSettingsComplete,
            scrapersEnabled,
            contentSourcesEnabled,
            requiredSettingsComplete
        };
    }

    function showErrorPopup(message) {
        showPopup({
            type: POPUP_TYPES.ERROR,
            title: 'Program Control Error',
            message: message
        });
    }

    function fetchSettings() {
        if (window.isRateLimited) {
            console.log("Rate limit exceeded. Skipping settings fetch.");
            return Promise.resolve({}); // Return an empty object or default settings
        }

        fetch('/settings/api/program_settings')
            .then(response => response.json())
            .then(data => {
                currentSettings = data;
                updateButtonState(programControlButton.dataset.status === 'Running');
            })
            .catch(error => {
                console.error('Error fetching program settings:', error);
            });
    }

    // Fetch settings initially and then every 30 seconds
    fetchSettings();
    setInterval(fetchSettings, 30000);

    // Fetch program status every 30 seconds
    setInterval(() => {
        fetch('/program_operation/api/program_status')
            .then(response => response.json())
            .then(data => {
                updateButtonState(data.running);
            })
            .catch(error => console.error('Error fetching program status:', error));
    }, 30000);

    // Add event listeners to update button state when settings change
    document.addEventListener('change', function(event) {
        if (event.target.matches('#scrapers input[type="checkbox"], #content-sources input[type="checkbox"], #required input')) {
            updateButtonState(programControlButton.dataset.status === 'Running');
        }
    });
}<|MERGE_RESOLUTION|>--- conflicted
+++ resolved
@@ -117,13 +117,8 @@
 
         // Check required settings
         const requiredFields = [
-<<<<<<< HEAD
-            'Plex.url',
-            'Plex.token',
-=======
             //'Plex.url',
             //'Plex.token',
->>>>>>> fad53721
             'Debrid Provider.provider',
             'Debrid Provider.api_key',
             'Metadata Battery.url'
