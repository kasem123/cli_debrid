--- conflicted
+++ resolved
@@ -9,10 +9,7 @@
 import psutil
 import webbrowser
 import socket
-<<<<<<< HEAD
-=======
 from datetime import datetime
->>>>>>> 6303383a
 
 # Import Windows-specific modules only on Windows
 if platform.system() == 'Windows':
@@ -112,8 +109,6 @@
     else:
         logging.warning("config.json not found, no backup created.")
 
-<<<<<<< HEAD
-=======
 def backup_database():
     """
     Creates a backup of the media_items.db file with a timestamp.
@@ -153,7 +148,6 @@
     except Exception as e:
         logging.error(f"Error creating database backup: {str(e)}")
 
->>>>>>> 6303383a
 def get_version():
     try:
         # Get the application path based on whether we're frozen or not
@@ -803,7 +797,34 @@
             logging.error(f"Failed to open log file: {e}")
     else:
         logging.error("Log file does not exist.")
-<<<<<<< HEAD
+
+def fix_notification_settings():
+    """Check and fix notification settings during startup."""
+    try:
+        from settings import load_config, save_config
+        config = load_config()
+        needs_update = False
+
+        if 'Notifications' in config and config['Notifications']:
+            for notification_id, notification_config in config['Notifications'].items():
+                if notification_config is not None:
+                    if 'notify_on' not in notification_config or not notification_config['notify_on']:
+                        needs_update = True
+                        break
+
+        if needs_update:
+            logging.info("Found notifications with missing or empty notify_on settings, fixing...")
+            port = int(os.environ.get('CLI_DEBRID_PORT', 5000))
+            try:
+                response = requests.post(f'http://localhost:{port}/notifications/update_defaults')
+                if response.status_code == 200:
+                    logging.info("Successfully updated notification defaults")
+                else:
+                    logging.error(f"Failed to update notification defaults: {response.text}")
+            except requests.RequestException as e:
+                logging.error(f"Error updating notification defaults: {e}")
+    except Exception as e:
+        logging.error(f"Error checking notification settings: {e}")
 
 # Update the main function to use a single thread for the metadata battery
 def main():
@@ -814,9 +835,11 @@
 
     setup_directories()
     backup_config()
+    backup_database()  # Add the database backup call here
 
     from settings import ensure_settings_file, get_setting, set_setting
     from database import verify_database
+    from database.statistics import get_cached_download_stats
 
     # Add check for Hybrid uncached management setting
     if get_setting('Scraping', 'uncached_content_handling') == 'Hybrid':
@@ -832,10 +855,24 @@
     
     # Set metadata battery URL with the correct port
     set_setting('Metadata Battery', 'url', f'http://localhost:{battery_port}')
-    logging.info(f"Set metadata battery URL to http://localhost:{battery_port}")
+    #logging.info(f"Set metadata battery URL to http://localhost:{battery_port}")
 
     ensure_settings_file()
     verify_database()
+
+    # Initialize download stats cache
+    try:
+        #logging.info("Initializing download stats cache...")
+        get_cached_download_stats()
+        #logging.info("Download stats cache initialized successfully")
+    except Exception as e:
+        logging.error(f"Error initializing download stats cache: {str(e)}")
+
+    # Add delay to ensure server is ready
+    time.sleep(2)
+
+    # Fix notification settings if needed
+    fix_notification_settings()
 
     # Add the update_media_locations call here
     # update_media_locations()
@@ -902,150 +939,6 @@
         except requests.RequestException as e:
             print(f"Error calling start_program route: {e}")
 
-=======
-
-def fix_notification_settings():
-    """Check and fix notification settings during startup."""
-    try:
-        from settings import load_config, save_config
-        config = load_config()
-        needs_update = False
-
-        if 'Notifications' in config and config['Notifications']:
-            for notification_id, notification_config in config['Notifications'].items():
-                if notification_config is not None:
-                    if 'notify_on' not in notification_config or not notification_config['notify_on']:
-                        needs_update = True
-                        break
-
-        if needs_update:
-            logging.info("Found notifications with missing or empty notify_on settings, fixing...")
-            port = int(os.environ.get('CLI_DEBRID_PORT', 5000))
-            try:
-                response = requests.post(f'http://localhost:{port}/notifications/update_defaults')
-                if response.status_code == 200:
-                    logging.info("Successfully updated notification defaults")
-                else:
-                    logging.error(f"Failed to update notification defaults: {response.text}")
-            except requests.RequestException as e:
-                logging.error(f"Error updating notification defaults: {e}")
-    except Exception as e:
-        logging.error(f"Error checking notification settings: {e}")
-
-# Update the main function to use a single thread for the metadata battery
-def main():
-    global program_runner, metadata_process
-    metadata_process = None
-
-    logging.info("Starting the program...")
-
-    setup_directories()
-    backup_config()
-    backup_database()  # Add the database backup call here
-
-    from settings import ensure_settings_file, get_setting, set_setting
-    from database import verify_database
-    from database.statistics import get_cached_download_stats
-
-    # Add check for Hybrid uncached management setting
-    if get_setting('Scraping', 'uncached_content_handling') == 'Hybrid':
-        logging.info("Resetting 'Hybrid' uncached content handling setting to None")
-        set_setting('Scraping', 'uncached_content_handling', 'None')
-
-    if get_setting('Debrid Provider', 'provider') == 'Torbox':
-        logging.info("Resetting Torbox debrid provider to Real-Debrid")
-        set_setting('Debrid Provider', 'provider', 'RealDebrid')
-
-    # Get battery port from environment variable
-    battery_port = int(os.environ.get('CLI_DEBRID_BATTERY_PORT', '5001'))
-    
-    # Set metadata battery URL with the correct port
-    set_setting('Metadata Battery', 'url', f'http://localhost:{battery_port}')
-    #logging.info(f"Set metadata battery URL to http://localhost:{battery_port}")
-
-    ensure_settings_file()
-    verify_database()
-
-    # Initialize download stats cache
-    try:
-        #logging.info("Initializing download stats cache...")
-        get_cached_download_stats()
-        #logging.info("Download stats cache initialized successfully")
-    except Exception as e:
-        logging.error(f"Error initializing download stats cache: {str(e)}")
-
-    # Add delay to ensure server is ready
-    time.sleep(2)
-
-    # Fix notification settings if needed
-    fix_notification_settings()
-
-    # Add the update_media_locations call here
-    # update_media_locations()
-
-    os.system('cls' if os.name == 'nt' else 'clear')
-
-    version = get_version()
-
-    # Display logo and web UI message
-    import socket
-    ip_address = socket.gethostbyname(socket.gethostname())
-    print(r"""
-      (            (             )           (     
-      )\ (         )\ )   (   ( /(  (   (    )\ )  
-  (  ((_))\       (()/(  ))\  )\()) )(  )\  (()/(  
-  )\  _ ((_)       ((_))/((_)((_)\ (()\((_)  ((_)) 
- ((_)| | (_)       _| |(_))  | |(_) ((_)(_)  _| |  
-/ _| | | | |     / _` |/ -_) | '_ \| '_|| |/ _` |  
-\__| |_| |_|_____\__,_|\___| |_.__/|_|  |_|\__,_|  
-           |_____|                                 
-
-           Version:                      
-    """)
-    print(f"             {version}\n") 
-    print(f"cli_debrid is initialized.")
-    port = int(os.environ.get('CLI_DEBRID_PORT', 5000))
-    print(f"The web UI is available at http://localhost:{port}")
-    print("Use the web UI to control the program.")
-    print("Press Ctrl+C to stop the program.")
-
-    # Start the system tray icon if running as a packaged Windows app
-    if is_frozen() and platform.system() == 'Windows':
-        # Import Windows-specific modules only on Windows
-        import win32gui
-        import win32con
-        # Start the system tray icon
-        tray_thread = threading.Thread(target=setup_tray_icon)
-        tray_thread.daemon = True
-        tray_thread.start()
-
-    # Run the metadata battery only on Windows
-    is_windows = platform.system() == 'Windows'
-    if is_windows:
-        # Start the metadata battery
-        print("Running on Windows. Starting metadata battery...")
-    else:
-        print("Running on a non-Windows system. Metadata battery will not be started.")
-
-    # Always print this message
-    print("Running in console mode.")
-
-    if get_setting('Debug', 'auto_run_program'):
-        # Add delay to ensure server is ready
-        time.sleep(2)  # Wait for server to initialize
-        # Call the start_program route
-        try:
-            port = int(os.environ.get('CLI_DEBRID_PORT', 5000))
-            response = requests.post(f'http://localhost:{port}/program_operation/api/start_program')
-            if response.status_code == 200:
-                print("Program started successfully")
-            else:
-                print(f"Failed to start program. Status code: {response.status_code}")
-                print(f"Response: {response.text}")
-        except requests.RequestException as e:
-            print(f"Error calling start_program route: {e}")
-
->>>>>>> 6303383a
     # Set up signal handling
     signal.signal(signal.SIGINT, signal_handler)
     signal.signal(signal.SIGTERM, signal_handler)
@@ -1055,11 +948,8 @@
         while True:
             time.sleep(5)
     except KeyboardInterrupt:
-<<<<<<< HEAD
-=======
         from program_operation_routes import cleanup_port
         cleanup_port()
->>>>>>> 6303383a
         stop_program()
         stop_global_profiling()
         print("Program stopped.")
